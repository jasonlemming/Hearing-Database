--- conflicted
+++ resolved
@@ -11,18 +11,12 @@
 class Config:
     """Configuration settings for Brookings ingester"""
 
-<<<<<<< HEAD
-    # Database (use POSTGRES_URL for unified database, fallback to BROOKINGS_DATABASE_URL, then SQLite)
-    # Priority: POSTGRES_URL (unified) > BROOKINGS_DATABASE_URL (legacy) > SQLite local
-    DATABASE_URL = os.getenv('POSTGRES_URL') or os.getenv('BROOKINGS_DATABASE_URL') or os.getenv('DATABASE_URL', 'sqlite:///brookings_products.db')
-=======
     # Database (use BROOKINGS_DATABASE_URL to avoid conflict with CRS PostgreSQL)
     # Default to PostgreSQL on Neon for production deployment
     DATABASE_URL = os.getenv(
         'BROOKINGS_DATABASE_URL',
         os.getenv('DATABASE_URL', 'postgresql://neondb_owner:npg_7Z4JjDIFYctk@ep-withered-frost-add6lq34-pooler.c-2.us-east-1.aws.neon.tech/neondb?sslmode=require')
     )
->>>>>>> ec59979d
 
     # Storage paths
     BASE_DIR = Path(__file__).parent.parent
