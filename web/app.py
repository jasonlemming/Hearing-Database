#!/usr/bin/env python3
"""
Flask web application for Congressional Hearing Database - Modular Version

This modular version uses Flask blueprints to organize routes into logical components:
- committees: Committee browsing and details
- hearings: Hearing browsing and details
- main_pages: Members, witnesses, and search functionality
- api: JSON API endpoints
- admin: Administrative interfaces
- policy_library: Multi-source policy research library (CRS, Brookings, GAO, Substack)

This replaces the previous monolithic 841-line app.py with organized, maintainable modules.
"""
import os
import gzip
import shutil
from pathlib import Path

# Decompress Brookings database BEFORE importing any blueprints
def ensure_databases_ready():
    """Decompress databases on Vercel before app initialization"""
    if os.environ.get('VERCEL'):
        # Decompress Brookings database
        brookings_gz = 'brookings_products.db.gz'
        brookings_db = '/tmp/brookings_products.db'
        if os.path.exists(brookings_gz) and not os.path.exists(brookings_db):
            print(f"Decompressing {brookings_gz} to {brookings_db}...")
            with gzip.open(brookings_gz, 'rb') as f_in:
                with open(brookings_db, 'wb') as f_out:
                    shutil.copyfileobj(f_in, f_out)
            print("Brookings database ready!")
            # Set BROOKINGS_DATABASE_URL for Brookings config
            os.environ['BROOKINGS_DATABASE_URL'] = f'sqlite:///{brookings_db}'

# Initialize databases FIRST
ensure_databases_ready()

from flask import Flask, redirect, url_for
from datetime import datetime

# Import blueprints AFTER database setup
from web.blueprints.committees import committees_bp
from web.blueprints.hearings import hearings_bp
from web.blueprints.main_pages import main_pages_bp
from web.blueprints.api import api_bp
from web.blueprints.admin import admin_bp
from web.blueprints.crs import crs_bp
from web.blueprints.policy_library import policy_library_bp

# Create Flask app
app = Flask(__name__)
app.config['SECRET_KEY'] = 'congressional-hearing-db-secret-key'

# Register blueprints
app.register_blueprint(committees_bp)
app.register_blueprint(hearings_bp)
app.register_blueprint(main_pages_bp)
app.register_blueprint(api_bp)
app.register_blueprint(admin_bp)
app.register_blueprint(crs_bp)
app.register_blueprint(policy_library_bp)


# Template filters (shared across all blueprints)
@app.template_filter('strptime')
<<<<<<< HEAD
def strptime_filter(date_value, format):
    """Parse date string into datetime object (handles both strings and date objects from Postgres)"""
    import datetime as dt
    # If it's already a date or datetime object, just return it
    if isinstance(date_value, (dt.date, dt.datetime)):
        return date_value
    # Otherwise parse the string
    return datetime.strptime(date_value, format)
=======
def strptime_filter(date_string, format):
    """Parse date string into datetime object - handles both strings and date objects"""
    from datetime import date, time as dt_time

    # If it's already a date or datetime object, return it
    if isinstance(date_string, (date, datetime)):
        return date_string

    # If it's a string, parse it
    if isinstance(date_string, str):
        return datetime.strptime(date_string, format)

    # Otherwise return as-is
    return date_string
>>>>>>> ec59979d


@app.template_filter('strftime')
def strftime_filter(date_obj, format):
    """Format datetime object as string (handles both strings and date objects from Postgres)"""
    import datetime as dt
    # If it's a string, first parse it
    if isinstance(date_obj, str):
        try:
            date_obj = datetime.strptime(date_obj, '%Y-%m-%d')
        except ValueError:
            return date_obj  # Return as-is if parsing fails
    # Format the date object
    return date_obj.strftime(format)


@app.template_filter('congress_gov_url')
def congress_gov_url_filter(hearing):
    """Generate Congress.gov URL for a hearing"""
    if not hearing or not hearing[1] or not hearing[2] or not hearing[3]:  # event_id, congress, chamber
        return None

    event_id = hearing[1]
    congress = hearing[2]
    chamber = hearing[3].lower()

    return f"https://www.congress.gov/event/{congress}th-congress/{chamber}-event/{event_id}"


@app.template_filter('format_location')
def format_location_filter(location):
    """Format location data - handles both dict strings and plain text"""
    if not location:
        return ""

    # Try to parse as Python dict literal
    if isinstance(location, str) and location.startswith('{'):
        try:
            import ast
            location_dict = ast.literal_eval(location)

            # If it's a dict with building/room, format nicely
            if isinstance(location_dict, dict):
                building = location_dict.get('building', '')
                room = location_dict.get('room', '')

                if building and room:
                    return f"{building}, Room {room}"
                elif building:
                    return building
                elif room:
                    return f"Room {room}"
        except (ValueError, SyntaxError):
            # If parsing fails, return as-is
            pass

    # Return plain text as-is
    return location


@app.template_filter('from_json')
def from_json_filter(json_string):
    """Parse JSON string into Python object"""
    if not json_string:
        return []
    try:
        import json
        return json.loads(json_string)
    except (ValueError, TypeError):
        return []


@app.template_filter('number_format')
def number_format_filter(value):
    """Format number with thousand separators"""
    try:
        return f"{int(value):,}"
    except (ValueError, TypeError):
        return value


# Main routes
@app.route('/')
def index():
    """Landing page"""
    from flask import render_template
    return render_template('landing.html')


# Error handlers
@app.errorhandler(404)
def not_found(error):
    return "Page not found", 404


@app.errorhandler(500)
def internal_error(error):
    return "Internal server error", 500


if __name__ == '__main__':
    # Install Flask if not already installed
    try:
        import flask
    except ImportError:
        import os
        os.system('pip install flask')

    # Run the application with configurable port
    import os
    port = int(os.environ.get('FLASK_RUN_PORT', 5001))  # Default to 5001 since 5000 and 8000 are in use
    app.run(debug=True, host='0.0.0.0', port=port)<|MERGE_RESOLUTION|>--- conflicted
+++ resolved
@@ -64,16 +64,6 @@
 
 # Template filters (shared across all blueprints)
 @app.template_filter('strptime')
-<<<<<<< HEAD
-def strptime_filter(date_value, format):
-    """Parse date string into datetime object (handles both strings and date objects from Postgres)"""
-    import datetime as dt
-    # If it's already a date or datetime object, just return it
-    if isinstance(date_value, (dt.date, dt.datetime)):
-        return date_value
-    # Otherwise parse the string
-    return datetime.strptime(date_value, format)
-=======
 def strptime_filter(date_string, format):
     """Parse date string into datetime object - handles both strings and date objects"""
     from datetime import date, time as dt_time
@@ -88,20 +78,11 @@
 
     # Otherwise return as-is
     return date_string
->>>>>>> ec59979d
 
 
 @app.template_filter('strftime')
 def strftime_filter(date_obj, format):
-    """Format datetime object as string (handles both strings and date objects from Postgres)"""
-    import datetime as dt
-    # If it's a string, first parse it
-    if isinstance(date_obj, str):
-        try:
-            date_obj = datetime.strptime(date_obj, '%Y-%m-%d')
-        except ValueError:
-            return date_obj  # Return as-is if parsing fails
-    # Format the date object
+    """Format datetime object as string"""
     return date_obj.strftime(format)
 
 
