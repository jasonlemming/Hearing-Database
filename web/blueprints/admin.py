"""
Admin routes blueprint

WARNING: This admin interface has NO AUTHENTICATION.
Only use on localhost for development/testing.
DO NOT deploy /admin routes to production.
"""
import os
import sys
from flask import Blueprint, render_template, jsonify, request
from database.unified_manager import UnifiedDatabaseManager
from datetime import datetime
from typing import Dict, Any, List

# Add project root to path for imports
sys.path.insert(0, os.path.dirname(os.path.dirname(os.path.dirname(os.path.abspath(__file__)))))

from config.logging_config import get_logger
from updaters.daily_updater import DailyUpdater

logger = get_logger(__name__)

admin_bp = Blueprint('admin', __name__, url_prefix='/admin')

# Initialize database manager (auto-detects Postgres if POSTGRES_URL is set)
db = UnifiedDatabaseManager()


@admin_bp.route('/api/system-health')
def system_health():
    """
    Get comprehensive system health status including validation results

    Returns:
        JSON with database health, validation status, and recent update metrics
    """
    try:
        with db.transaction() as conn:
            # Get last update with validation results
            cursor = conn.execute("""
                SELECT log_id, update_date, start_time, end_time, duration_seconds,
                       hearings_checked, hearings_updated, hearings_added,
                       error_count, success, trigger_source
                FROM update_logs
                ORDER BY start_time DESC
                LIMIT 1
            """)
            last_update = cursor.fetchone()

            # Get database counts
            cursor = conn.execute("SELECT COUNT(*) FROM hearings")
            row = cursor.fetchone()
            hearing_count = row.get('count', row[0]) if hasattr(row, 'keys') else row[0]

            cursor = conn.execute("SELECT COUNT(*) FROM committees")
            row = cursor.fetchone()
            committee_count = row.get('count', row[0]) if hasattr(row, 'keys') else row[0]

            cursor = conn.execute("SELECT COUNT(*) FROM witnesses")
            row = cursor.fetchone()
            witness_count = row.get('count', row[0]) if hasattr(row, 'keys') else row[0]

            # Check for recent validation issues (from last 7 days)
            cursor = conn.execute("""
                SELECT COUNT(*) FROM update_logs
                WHERE start_time >= datetime('now', '-7 days')
                AND success = 0
            """)
            row = cursor.fetchone()
            failed_updates_7d = row.get('count', row[0]) if hasattr(row, 'keys') else row[0]

            # Calculate hours since last update
            hours_since_update = None
            if last_update and last_update[2]:
                from datetime import datetime
                last_update_time = datetime.fromisoformat(last_update[2])
                hours_since_update = (datetime.now() - last_update_time).total_seconds() / 3600

            # Determine health status
            health_status = 'healthy'
            warnings = []
            issues = []

            if hours_since_update and hours_since_update > 30:
                health_status = 'degraded'
                warnings.append(f"Last update was {hours_since_update:.1f} hours ago (> 30h)")

            if hours_since_update and hours_since_update > 48:
                health_status = 'unhealthy'
                issues.append(f"Last update was {hours_since_update:.1f} hours ago (> 48h)")

            if failed_updates_7d > 3:
                health_status = 'degraded' if health_status == 'healthy' else health_status
                warnings.append(f"{failed_updates_7d} failed updates in last 7 days")

            if hearing_count < 1000:
                health_status = 'unhealthy'
                issues.append(f"Low hearing count: {hearing_count} (expected >= 1000)")

            # Get next scheduled update
            cursor = conn.execute("""
                SELECT name, next_run_at, schedule_cron
                FROM scheduled_tasks
                WHERE is_active = 1
                ORDER BY next_run_at ASC
                LIMIT 1
            """)
            next_schedule = cursor.fetchone()

            # Calculate hours until next update
            hours_until_next = None
            if next_schedule and next_schedule[1]:
                try:
                    next_run_time = datetime.fromisoformat(next_schedule[1])
                    hours_until_next = (next_run_time - datetime.now()).total_seconds() / 3600
                except:
                    pass

            return jsonify({
                'status': health_status,
                'timestamp': datetime.now().isoformat(),
                'database': {
                    'hearings': hearing_count,
                    'committees': committee_count,
                    'witnesses': witness_count
                },
                'last_update': {
                    'log_id': last_update[0] if last_update else None,
                    'date': last_update[1] if last_update else None,
                    'start_time': last_update[2] if last_update else None,
                    'duration_seconds': last_update[4] if last_update else None,
                    'hearings_checked': last_update[5] if last_update else 0,
                    'hearings_updated': last_update[6] if last_update else 0,
                    'hearings_added': last_update[7] if last_update else 0,
                    'error_count': last_update[8] if last_update else 0,
                    'success': bool(last_update[9]) if last_update else None,
                    'trigger_source': last_update[10] if last_update else None,
                    'hours_ago': round(hours_since_update, 1) if hours_since_update else None
                },
                'next_scheduled': {
                    'name': next_schedule[0] if next_schedule else None,
                    'time': next_schedule[1] if next_schedule else None,
                    'schedule_cron': next_schedule[2] if next_schedule else None,
                    'hours_until': round(hours_until_next, 1) if hours_until_next is not None else None
                } if next_schedule else None,
                'warnings': warnings,
                'issues': issues,
                'failed_updates_7d': failed_updates_7d
            })

    except Exception as e:
        logger.error(f"Error getting system health: {e}")
        return jsonify({
            'status': 'error',
            'error': str(e),
            'timestamp': datetime.now().isoformat()
        }), 500


@admin_bp.route('/api/timeline')
def timeline():
    """
    Get 7-day update timeline for visualization

    Returns:
        JSON with last 7 days of update runs including success/failure status
    """
    try:
        with db.transaction() as conn:
            cursor = conn.execute("""
                SELECT log_id, update_date, start_time, end_time, duration_seconds,
                       hearings_checked, hearings_updated, hearings_added,
                       error_count, success, trigger_source
                FROM update_logs
                WHERE start_time >= datetime('now', '-7 days')
                ORDER BY start_time DESC
            """)

            updates = []
            successful_count = 0
            total_count = 0

            for row in cursor.fetchall():
                total_count += 1
                if row[9]:  # success
                    successful_count += 1

                updates.append({
                    'log_id': row[0],
                    'update_date': row[1],
                    'start_time': row[2],
                    'end_time': row[3],
                    'duration_seconds': row[4],
                    'hearings_checked': row[5],
                    'hearings_updated': row[6],
                    'hearings_added': row[7],
                    'error_count': row[8],
                    'success': bool(row[9]),
                    'trigger_source': row[10]
                })

            # Calculate success rate
            success_rate = (successful_count / total_count * 100) if total_count > 0 else 0

            # Calculate average duration
            total_duration = sum(u['duration_seconds'] for u in updates if u['duration_seconds'])
            avg_duration = total_duration / total_count if total_count > 0 else 0

            # Get next scheduled update from scheduled_tasks
            cursor = conn.execute("""
                SELECT name, next_run_at
                FROM scheduled_tasks
                WHERE is_active = 1
                ORDER BY next_run_at ASC
                LIMIT 1
            """)
            next_schedule = cursor.fetchone()

            return jsonify({
                'updates': updates,
                'summary': {
                    'total_runs': total_count,
                    'successful_runs': successful_count,
                    'failed_runs': total_count - successful_count,
                    'success_rate': round(success_rate, 1),
                    'average_duration_seconds': round(avg_duration, 1)
                },
                'next_scheduled': {
                    'name': next_schedule[0] if next_schedule else None,
                    'time': next_schedule[1] if next_schedule else None
                } if next_schedule else None
            })

    except Exception as e:
        logger.error(f"Error getting timeline: {e}")
        return jsonify({'error': str(e)}), 500


@admin_bp.route('/api/phase23-metrics')
def phase23_metrics():
    """
    Get Phase 2.3 metrics (batch processing + historical validation)

    Returns:
        JSON with recent batch processing and historical validation statistics
    """
    try:
        import json as json_module

        with db.transaction() as conn:
            # Note: Phase 2.3 metrics are stored in update_logs as part of the metrics
            # We'll need to parse the most recent update log to extract this data
            # For now, we'll return mock data structure that the frontend can populate

            # Get last 10 updates to analyze Phase 2.3 metrics
            cursor = conn.execute("""
                SELECT log_id, start_time, hearings_updated, success
                FROM update_logs
                ORDER BY start_time DESC
                LIMIT 30
            """)

            recent_updates = cursor.fetchall()
            total_updates = len(recent_updates)
            successful_updates = sum(1 for u in recent_updates if u[3])

            return jsonify({
                'batch_processing': {
                    'enabled': True,  # From .env
                    'batch_size': 50,  # From .env
                    'total_batches_7d': total_updates,  # Approximate
                    'successful_batches_7d': successful_updates,
                    'failed_batches_7d': total_updates - successful_updates,
                    'success_rate': round(successful_updates / total_updates * 100, 1) if total_updates > 0 else 0,
                    'last_batch_time': recent_updates[0][1] if recent_updates else None,
                    'last_batch_hearings': recent_updates[0][2] if recent_updates else 0
                },
                'historical_validation': {
                    'enabled': True,  # From .env
                    'anomalies_detected_7d': 0,  # TODO: Parse from logs
                    'last_alert': None,
                    'alert_triggered': False,
                    'anomaly_details': []
                }
            })

    except Exception as e:
        logger.error(f"Error getting Phase 2.3 metrics: {e}")
        return jsonify({'error': str(e)}), 500


@admin_bp.route('/api/update-details/<int:log_id>')
def update_details(log_id: int):
    """
    Get full details for a single update run (for expandable log viewer)

    Args:
        log_id: Update log ID

    Returns:
        JSON with complete update details including validation, batch processing, etc.
    """
    try:
        with db.transaction() as conn:
            # Get update log details
            cursor = conn.execute("""
                SELECT log_id, update_date, start_time, end_time, duration_seconds,
                       hearings_checked, hearings_updated, hearings_added,
                       committees_updated, witnesses_updated, api_requests,
                       error_count, errors, success, trigger_source, schedule_id
                FROM update_logs
                WHERE log_id = ?
            """, (log_id,))

            row = cursor.fetchone()
            if not row:
                return jsonify({'error': 'Update log not found'}), 404

            # Parse errors JSON
            errors_json = row[12]
            error_list = []
            if errors_json:
                try:
                    import json as json_module
                    error_list = json_module.loads(errors_json)
                except:
                    error_list = [errors_json] if errors_json else []

            # Get recently modified hearings from this update
            cursor = conn.execute("""
                SELECT hearing_id, title, chamber, hearing_date_only, updated_at
                FROM hearings
                WHERE updated_at BETWEEN ? AND ?
                ORDER BY updated_at DESC
                LIMIT 50
            """, (row[2], row[3] if row[3] else row[2]))

            recent_hearings = []
            for h_row in cursor.fetchall():
                recent_hearings.append({
                    'hearing_id': h_row[0],
                    'title': h_row[1],
                    'chamber': h_row[2],
                    'hearing_date': h_row[3],
                    'updated_at': h_row[4]
                })

            return jsonify({
                'log_id': row[0],
                'update_date': row[1],
                'start_time': row[2],
                'end_time': row[3],
                'duration_seconds': row[4],
                'hearings_checked': row[5],
                'hearings_updated': row[6],
                'hearings_added': row[7],
                'committees_updated': row[8],
                'witnesses_updated': row[9],
                'api_requests': row[10],
                'error_count': row[11],
                'errors': error_list,
                'success': bool(row[13]),
                'trigger_source': row[14],
                'schedule_id': row[15],
                'recent_hearings': recent_hearings,
                # Placeholder for Phase 2.3 metrics (would be parsed from logs)
                'batch_processing': {
                    'enabled': True,
                    'batch_count': 1,
                    'batches_succeeded': 1,
                    'batches_failed': 0
                },
                'historical_validation': {
                    'enabled': True,
                    'anomaly_count': 0,
                    'anomalies': [],
                    'alert_triggered': False
                }
            })

    except Exception as e:
        logger.error(f"Error getting update details: {e}")
        return jsonify({'error': str(e)}), 500


@admin_bp.route('/updates')
def updates():
    """Admin page to view update history and status"""
    try:
        with db.transaction() as conn:
            # Check if update_logs table exists (database-agnostic)
            try:
                if db.db_type == 'postgres':
                    cursor = conn.cursor()
                else:
                    cursor = conn.cursor()
                cursor.execute("SELECT COUNT(*) FROM update_logs LIMIT 1")
                table_exists = True
            except Exception:
                table_exists = False

            if not table_exists:
                return render_template('admin_updates.html',
                                     updates=[],
                                     table_exists=False,
                                     now=datetime.now())

            # Get update history (last 30 days) - database-agnostic date handling
            if db.db_type == 'postgres':
                date_clause = "CURRENT_DATE - INTERVAL '30 days'"
            else:
                date_clause = "date('now', '-30 days')"

            query = f"""
                SELECT log_id, update_date, start_time, end_time, duration_seconds,
                       hearings_checked, hearings_updated, hearings_added,
                       committees_updated, witnesses_updated, api_requests,
                       error_count, errors, success, created_at
                FROM update_logs
                WHERE update_date >= {date_clause}
                ORDER BY start_time DESC
                LIMIT 50
            """

            if db.db_type == 'postgres':
                cursor = conn.cursor(cursor_factory=__import__('psycopg2.extras', fromlist=['RealDictCursor']).RealDictCursor)
            else:
                cursor = conn.cursor()
            cursor.execute(query)

            updates = []
            for row in cursor.fetchall():
                # Handle both Postgres (dict-like) and SQLite (tuple) rows
                if db.db_type == 'postgres':
                    errors_json = row['errors']
                    error_list = []
                    if errors_json:
                        try:
                            import json
                            error_list = json.loads(errors_json) if isinstance(errors_json, str) else errors_json
                        except:
                            error_list = [str(errors_json)]

                    updates.append({
                        'log_id': row['log_id'],
                        'update_date': str(row['update_date']) if row['update_date'] else None,
                        'start_time': str(row['start_time']) if row['start_time'] else None,
                        'end_time': str(row['end_time']) if row['end_time'] else None,
                        'duration_seconds': row['duration_seconds'],
                        'hearings_checked': row['hearings_checked'],
                        'hearings_updated': row['hearings_updated'],
                        'hearings_added': row['hearings_added'],
                        'committees_updated': row['committees_updated'],
                        'witnesses_updated': row['witnesses_updated'],
                        'api_requests': row['api_requests'],
                        'error_count': row['error_count'],
                        'errors': error_list,
                        'success': bool(row['success']),
                        'created_at': str(row['created_at']) if row['created_at'] else None
                    })
                else:
                    errors_json = row[12]
                    error_list = []
                    if errors_json:
                        try:
                            import json
                            error_list = json.loads(errors_json)
                        except:
                            error_list = [errors_json]

                    updates.append({
                        'log_id': row[0],
                        'update_date': row[1],
                        'start_time': row[2],
                        'end_time': row[3],
                        'duration_seconds': row[4],
                        'hearings_checked': row[5],
                        'hearings_updated': row[6],
                        'hearings_added': row[7],
                        'committees_updated': row[8],
                        'witnesses_updated': row[9],
                        'api_requests': row[10],
                        'error_count': row[11],
                        'errors': error_list,
                        'success': bool(row[13]),
                        'created_at': row[14]
                    })

            return render_template('admin_updates.html',
                                 updates=updates,
                                 table_exists=True,
                                 now=datetime.now())

    except Exception as e:
        return f"Error: {e}", 500


@admin_bp.route('/')
def dashboard():
    """Main admin dashboard - landing page for admin section"""
    try:
        with db.transaction() as conn:
            # Create cursor based on database type
            if db.db_type == 'postgres':
                import psycopg2.extras
                cursor = conn.cursor(cursor_factory=psycopg2.extras.RealDictCursor)
            else:
                cursor = conn.cursor()

            # Get summary stats
<<<<<<< HEAD
            cursor.execute("SELECT COUNT(*) FROM hearings")
            result = cursor.fetchone()
            total_hearings = result['count'] if db.db_type == 'postgres' else result[0]

            cursor.execute("SELECT COUNT(*) FROM hearings WHERE updated_at > created_at")
            result = cursor.fetchone()
            updated_hearings = result['count'] if db.db_type == 'postgres' else result[0]

            cursor.execute("SELECT MIN(created_at) FROM hearings")
            result = cursor.fetchone()
            baseline_date = result[0] if db.db_type == 'sqlite' else str(result['min']) if result else None
=======
            cursor = conn.execute("SELECT COUNT(*) FROM hearings")
            row = cursor.fetchone()
            total_hearings = row.get('count', row[0]) if hasattr(row, 'keys') else row[0]

            cursor = conn.execute("SELECT COUNT(*) FROM hearings WHERE updated_at > created_at")
            row = cursor.fetchone()
            updated_hearings = row.get('count', row[0]) if hasattr(row, 'keys') else row[0]

            cursor = conn.execute("SELECT MIN(created_at) FROM hearings")
            row = cursor.fetchone()
            baseline_date = row.get('min', row[0]) if hasattr(row, 'keys') else row[0]
>>>>>>> ec59979d

            # Get last update info
            cursor.execute("""
                SELECT update_date, start_time, hearings_updated, hearings_added
                FROM update_logs
                ORDER BY start_time DESC
                LIMIT 1
            """)
            last_update = cursor.fetchone()

            return render_template('admin_dashboard_v2.html',
                                 total_hearings=total_hearings,
                                 updated_hearings=updated_hearings,
                                 baseline_date=baseline_date or '2025-10-01',
                                 production_count=1168,  # From README
                                 last_update=last_update,
                                 now=datetime.now())

    except Exception as e:
        logger.error(f"Dashboard error: {e}")
        import traceback
        traceback.print_exc()
        return f"Error loading dashboard: {e}", 500


@admin_bp.route('/history')
def history():
    """Renamed route for update history (previously /updates)"""
    return updates()


@admin_bp.route('/api/start-update', methods=['POST'])
def start_update():
    """
    Create a manual update task for async execution

    Request JSON:
        {
            "lookback_days": 7,
            "components": ["hearings", "witnesses", "committees"],
            "mode": "incremental",
            "dry_run": false
        }

    Returns:
        {
            "task_id": 123,
            "status": "pending",
            "message": "Task queued successfully"
        }
    """
    import json
    import requests

    try:
        params = request.get_json() or {}

        lookback_days = params.get('lookback_days', 7)
        components = params.get('components', ['hearings', 'witnesses', 'committees'])
        mode = params.get('mode', 'incremental')
        dry_run = params.get('dry_run', False)

        # Validate inputs
        if not isinstance(lookback_days, int) or not (1 <= lookback_days <= 90):
            return jsonify({'error': 'lookback_days must be between 1 and 90'}), 400

        if mode not in ['incremental', 'full']:
            return jsonify({'error': 'mode must be incremental or full'}), 400

        # Validate and normalize components
        valid_components = {'hearings', 'witnesses', 'committees'}
        if isinstance(components, list):
            components = [c for c in components if c in valid_components]
        else:
            components = ['hearings', 'witnesses', 'committees']

        # Ensure hearings is always included (required)
        if 'hearings' not in components:
            components.insert(0, 'hearings')

        if not components:
            return jsonify({'error': 'At least one component required'}), 400

        # Create task record in database
        task_params = {
            'lookback_days': lookback_days,
            'components': components,
            'mode': mode,
            'dry_run': dry_run
        }

        with db.transaction() as conn:
            cursor = _execute_query(conn, '''
                INSERT INTO admin_tasks
                (task_type, status, parameters, triggered_by, environment)
                VALUES (?, ?, ?, ?, ?)
            ''', (
                'manual_update',
                'pending',
                json.dumps(task_params),
                'admin_dashboard',
                os.environ.get('VERCEL_ENV', 'development')
            ))

            # Get task_id
            if db.db_type == 'postgres':
                cursor.execute('SELECT lastval()')
                result = cursor.fetchone()
                task_id = result['lastval'] if result else None
            else:
                task_id = cursor.lastrowid

        logger.info(f"Created manual update task {task_id}: {task_params}")

        # Trigger async execution via separate serverless function
        # Build URL based on environment
        if os.environ.get('VERCEL_ENV'):
            # Production: use current host
            base_url = request.host_url.rstrip('/')
        else:
            # Local development
            base_url = 'http://localhost:5000'

        trigger_url = f"{base_url}/api/admin/run-task/{task_id}"

        # Fire-and-forget request to trigger execution
        try:
            # Use a very short timeout so we don't wait for the response
            requests.post(trigger_url, timeout=0.5)
        except requests.exceptions.Timeout:
            # Expected - task is running in background
            pass
        except Exception as trigger_error:
            logger.warning(f"Failed to trigger task execution: {trigger_error}")
            # Task is still created in DB, can be manually triggered

        return jsonify({
            'task_id': task_id,
            'status': 'pending',
            'message': 'Task queued and execution triggered'
        }), 202

    except Exception as e:
        logger.error(f"Failed to create manual update task: {e}", exc_info=True)
        return jsonify({
            'success': False,
            'error': str(e)
        }), 500


@admin_bp.route('/api/task-status/<int:task_id>', methods=['GET'])
def get_task_status(task_id: int):
    """
    Get status of an admin task

    Returns:
        {
            "task_id": 123,
            "status": "running",  # pending, running, completed, failed
            "progress": {...},    # Current progress if available
            "result": {...},      # Final result if completed
            "logs": "...",        # Captured logs
            "created_at": "...",
            "started_at": "...",
            "completed_at": "..."
        }
    """
    import json

    try:
        with db.transaction() as conn:
            cursor = _execute_query(conn, '''
                SELECT task_id, task_type, status, parameters, created_at,
                       started_at, completed_at, result, logs, progress
                FROM admin_tasks
                WHERE task_id = ?
            ''', (task_id,))

            row = cursor.fetchone()
            if not row:
                return jsonify({'error': 'Task not found'}), 404

            if db.db_type == 'postgres':
                task_data = {
                    'task_id': row['task_id'],
                    'task_type': row['task_type'],
                    'status': row['status'],
                    'parameters': json.loads(row['parameters']) if row['parameters'] else {},
                    'created_at': str(row['created_at']) if row['created_at'] else None,
                    'started_at': str(row['started_at']) if row['started_at'] else None,
                    'completed_at': str(row['completed_at']) if row['completed_at'] else None,
                    'result': json.loads(row['result']) if row['result'] else None,
                    'logs': row['logs'],
                    'progress': json.loads(row['progress']) if row['progress'] else None
                }
            else:
                task_data = {
                    'task_id': row[0],
                    'task_type': row[1],
                    'status': row[2],
                    'parameters': json.loads(row[3]) if row[3] else {},
                    'created_at': row[4],
                    'started_at': row[5],
                    'completed_at': row[6],
                    'result': json.loads(row[7]) if row[7] else None,
                    'logs': row[8],
                    'progress': json.loads(row[9]) if row[9] else None
                }

            return jsonify(task_data)

    except Exception as e:
        logger.error(f"Error getting task status: {e}")
        return jsonify({'error': str(e)}), 500


@admin_bp.route('/api/recent-changes')
def recent_changes():
    """
    Get hearings modified since a date

    Query params:
        since: Date in YYYY-MM-DD format (default: baseline date)
        limit: Max records to return (default: 50)

    Returns:
        List of hearing records with change info
    """
    try:
        since_date = request.args.get('since', '2025-10-01')
        limit = request.args.get('limit', 50, type=int)

        changes = _get_hearing_changes(since_date, limit)

        return jsonify({
            'since_date': since_date,
            'count': len(changes),
            'changes': changes
        })

    except Exception as e:
        logger.error(f"Error getting recent changes: {e}")
        return jsonify({'error': str(e)}), 500


@admin_bp.route('/api/production-diff')
def production_diff():
    """
    Compare local database with production

    Returns:
        Statistics showing difference from production baseline
    """
    try:
        with db.transaction() as conn:
<<<<<<< HEAD
            # Create cursor based on database type
            if db.db_type == 'postgres':
                import psycopg2.extras
                cursor = conn.cursor(cursor_factory=psycopg2.extras.RealDictCursor)
            else:
                cursor = conn.cursor()

            cursor.execute("SELECT COUNT(*) FROM hearings")
            result = cursor.fetchone()
            local_count = result['count'] if db.db_type == 'postgres' else result[0]

            cursor.execute("SELECT COUNT(*) FROM hearings WHERE created_at > '2025-10-01'")
            result = cursor.fetchone()
            new_since_baseline = result['count'] if db.db_type == 'postgres' else result[0]

            cursor.execute("SELECT COUNT(*) FROM hearings WHERE updated_at > created_at")
            result = cursor.fetchone()
            updated_since_baseline = result['count'] if db.db_type == 'postgres' else result[0]

            cursor.execute("SELECT MIN(created_at) as min_created, MAX(updated_at) as max_updated FROM hearings")
=======
            cursor = conn.execute("SELECT COUNT(*) FROM hearings")
            row = cursor.fetchone()
            local_count = row.get('count', row[0]) if hasattr(row, 'keys') else row[0]

            cursor = conn.execute("SELECT COUNT(*) FROM hearings WHERE created_at > '2025-10-01'")
            row = cursor.fetchone()
            new_since_baseline = row.get('count', row[0]) if hasattr(row, 'keys') else row[0]

            cursor = conn.execute("SELECT COUNT(*) FROM hearings WHERE updated_at > created_at")
            row = cursor.fetchone()
            updated_since_baseline = row.get('count', row[0]) if hasattr(row, 'keys') else row[0]

            cursor = conn.execute("SELECT MIN(created_at), MAX(updated_at) FROM hearings")
>>>>>>> ec59979d
            row = cursor.fetchone()
            if db.db_type == 'postgres':
                baseline_date = str(row['min_created']) if row and row['min_created'] else None
                last_update_date = str(row['max_updated']) if row and row['max_updated'] else None
            else:
                baseline_date = row[0] if row else None
                last_update_date = row[1] if row else None

            # Production count from README
            production_count = 1168

            return jsonify({
                'local_count': local_count,
                'production_count': production_count,
                'difference': local_count - production_count,
                'new_hearings': new_since_baseline,
                'updated_hearings': updated_since_baseline,
                'baseline_date': baseline_date,
                'last_update': last_update_date
            })

    except Exception as e:
        logger.error(f"Error getting production diff: {e}")
        return jsonify({'error': str(e)}), 500


@admin_bp.route('/api/recent-hearings')
def recent_hearings():
    """
    Get recently modified hearings with full metadata for data flow validation

    Query params:
        limit: Max records to return (default: 50, max: 100)
        offset: Pagination offset (default: 0)

    Returns:
        JSON with detailed hearing records including witnesses, committees, and change metadata
    """
    try:
        limit = min(request.args.get('limit', 50, type=int), 100)
        offset = request.args.get('offset', 0, type=int)

        with db.transaction() as conn:
            # Get recently modified hearings
            cursor = conn.execute("""
                SELECT
                    h.hearing_id,
                    h.event_id,
                    h.title,
                    h.chamber,
                    h.hearing_date_only,
                    h.hearing_time,
                    h.location,
                    h.status,
                    h.hearing_type,
                    h.video_url,
                    h.youtube_video_id,
                    h.congress_gov_url,
                    h.created_at,
                    h.updated_at,
                    CASE
                        WHEN h.created_at = h.updated_at THEN 'added'
                        ELSE 'updated'
                    END as change_type
                FROM hearings h
                ORDER BY h.updated_at DESC
                LIMIT ? OFFSET ?
            """, (limit, offset))

            hearings = []
            for row in cursor.fetchall():
                hearing_id = row[0]

                # Get committees for this hearing
                committees_cursor = conn.execute("""
                    SELECT c.committee_id, c.name, c.system_code, c.chamber, hc.is_primary
                    FROM hearing_committees hc
                    JOIN committees c ON hc.committee_id = c.committee_id
                    WHERE hc.hearing_id = ?
                    ORDER BY hc.is_primary DESC
                """, (hearing_id,))

                committees = []
                for c_row in committees_cursor.fetchall():
                    committees.append({
                        'committee_id': c_row[0],
                        'name': c_row[1],
                        'system_code': c_row[2],
                        'chamber': c_row[3],
                        'is_primary': bool(c_row[4])
                    })

                # Get witnesses for this hearing
                witnesses_cursor = conn.execute("""
                    SELECT w.full_name, w.title, w.organization, wa.position
                    FROM witness_appearances wa
                    JOIN witnesses w ON wa.witness_id = w.witness_id
                    WHERE wa.hearing_id = ?
                    ORDER BY wa.appearance_order
                """, (hearing_id,))

                witnesses = []
                for w_row in witnesses_cursor.fetchall():
                    witnesses.append({
                        'full_name': w_row[0],
                        'title': w_row[1],
                        'organization': w_row[2],
                        'position': w_row[3]
                    })

                hearings.append({
                    'hearing_id': hearing_id,
                    'event_id': row[1],
                    'title': row[2],
                    'chamber': row[3],
                    'hearing_date': row[4],
                    'hearing_time': row[5],
                    'location': row[6],
                    'status': row[7],
                    'hearing_type': row[8],
                    'video_url': row[9],
                    'youtube_video_id': row[10],
                    'congress_gov_url': row[11],
                    'created_at': row[12],
                    'updated_at': row[13],
                    'change_type': row[14],
                    'committees': committees,
                    'witnesses': witnesses,
                    'committee_count': len(committees),
                    'witness_count': len(witnesses),
                    'has_video': bool(row[9] or row[10])
                })

            # Get total count for pagination
            count_cursor = conn.execute("SELECT COUNT(*) FROM hearings")
            row = count_cursor.fetchone()
            total_count = row.get('count', row[0]) if hasattr(row, 'keys') else row[0]

            return jsonify({
                'hearings': hearings,
                'total_count': total_count,
                'limit': limit,
                'offset': offset,
                'has_more': (offset + limit) < total_count
            })

    except Exception as e:
        logger.error(f"Error getting recent hearings: {e}")
        return jsonify({'error': str(e)}), 500


# ============================================================================
# SCHEDULING API ENDPOINTS
# ============================================================================

@admin_bp.route('/api/schedules', methods=['GET'])
def list_schedules():
    """
    Get all scheduled tasks

    Returns:
        List of scheduled task configurations
    """
    try:
        with db.transaction() as conn:
            # Create cursor based on database type
            if db.db_type == 'postgres':
                import psycopg2.extras
                cursor = conn.cursor(cursor_factory=psycopg2.extras.RealDictCursor)
            else:
                cursor = conn.cursor()

            cursor.execute('''
                SELECT task_id, name, description, schedule_cron, lookback_days,
                       components, chamber, mode, is_active, is_deployed,
                       last_run_at, next_run_at, created_at, updated_at
                FROM scheduled_tasks
                ORDER BY is_active DESC, name ASC
            ''')

            schedules = []
            for row in cursor.fetchall():
                import json
                if db.db_type == 'postgres':
                    schedules.append({
                        'task_id': row['task_id'],
                        'name': row['name'],
                        'description': row['description'],
                        'schedule_cron': row['schedule_cron'],
                        'lookback_days': row['lookback_days'],
                        'components': json.loads(row['components']) if row['components'] else [],
                        'chamber': row['chamber'],
                        'mode': row['mode'],
                        'is_active': bool(row['is_active']),
                        'is_deployed': bool(row['is_deployed']),
                        'last_run_at': str(row['last_run_at']) if row['last_run_at'] else None,
                        'next_run_at': str(row['next_run_at']) if row['next_run_at'] else None,
                        'created_at': str(row['created_at']) if row['created_at'] else None,
                        'updated_at': str(row['updated_at']) if row['updated_at'] else None
                    })
                else:
                    schedules.append({
                        'task_id': row[0],
                        'name': row[1],
                        'description': row[2],
                        'schedule_cron': row[3],
                        'lookback_days': row[4],
                        'components': json.loads(row[5]) if row[5] else [],
                        'chamber': row[6],
                        'mode': row[7],
                        'is_active': bool(row[8]),
                        'is_deployed': bool(row[9]),
                        'last_run_at': row[10],
                        'next_run_at': row[11],
                        'created_at': row[12],
                        'updated_at': row[13]
                    })

            return jsonify({'schedules': schedules})

    except Exception as e:
        logger.error(f"Error listing schedules: {e}")
        return jsonify({'error': str(e)}), 500


@admin_bp.route('/api/schedules/<int:task_id>', methods=['GET'])
def get_schedule(task_id: int):
    """Get a single scheduled task by ID"""
    try:
        with db.transaction() as conn:
            cursor = _execute_query(conn, '''
                SELECT task_id, name, description, schedule_cron, lookback_days,
                       components, chamber, mode, is_active, is_deployed,
                       last_run_at, next_run_at, created_at, updated_at
                FROM scheduled_tasks
                WHERE task_id = ?
            ''', (task_id,))

            row = cursor.fetchone()
            if not row:
                return jsonify({'error': 'Schedule not found'}), 404

            import json
            if db.db_type == 'postgres':
                schedule = {
                    'task_id': row['task_id'],
                    'name': row['name'],
                    'description': row['description'],
                    'schedule_cron': row['schedule_cron'],
                    'lookback_days': row['lookback_days'],
                    'components': json.loads(row['components']) if row['components'] else [],
                    'chamber': row['chamber'],
                    'mode': row['mode'],
                    'is_active': bool(row['is_active']),
                    'is_deployed': bool(row['is_deployed']),
                    'last_run_at': str(row['last_run_at']) if row['last_run_at'] else None,
                    'next_run_at': str(row['next_run_at']) if row['next_run_at'] else None,
                    'created_at': str(row['created_at']) if row['created_at'] else None,
                    'updated_at': str(row['updated_at']) if row['updated_at'] else None
                }
            else:
                schedule = {
                    'task_id': row[0],
                    'name': row[1],
                    'description': row[2],
                    'schedule_cron': row[3],
                    'lookback_days': row[4],
                    'components': json.loads(row[5]) if row[5] else [],
                    'chamber': row[6],
                    'mode': row[7],
                    'is_active': bool(row[8]),
                    'is_deployed': bool(row[9]),
                    'last_run_at': row[10],
                    'next_run_at': row[11],
                    'created_at': row[12],
                    'updated_at': row[13]
                }

            return jsonify({'schedule': schedule})

    except Exception as e:
        logger.error(f"Error getting schedule: {e}")
        return jsonify({'error': str(e)}), 500


@admin_bp.route('/api/schedules', methods=['POST'])
def create_schedule():
    """
    Create a new scheduled task

    Request JSON:
        {
            "name": "Daily Update",
            "description": "...",
            "schedule_cron": "0 6 * * *",
            "lookback_days": 7,
            "components": ["hearings", "committees"],
            "chamber": "both",
            "mode": "incremental",
            "is_active": true
        }
    """
    try:
        data = request.get_json()

        # Validation
        required_fields = ['name', 'schedule_cron', 'lookback_days', 'components']
        for field in required_fields:
            if field not in data:
                return jsonify({'error': f'Missing required field: {field}'}), 400

        # Validate lookback_days
        if not isinstance(data['lookback_days'], int) or not (1 <= data['lookback_days'] <= 90):
            return jsonify({'error': 'lookback_days must be between 1 and 90'}), 400

        # Validate chamber
        if data.get('chamber', 'both') not in ['both', 'house', 'senate']:
            return jsonify({'error': 'chamber must be both, house, or senate'}), 400

        # Validate mode
        if data.get('mode', 'incremental') not in ['incremental', 'full']:
            return jsonify({'error': 'mode must be incremental or full'}), 400

        import json
        with db.transaction() as conn:
            cursor = _execute_query(conn, '''
                INSERT INTO scheduled_tasks
                (name, description, schedule_cron, lookback_days, components,
                 chamber, mode, is_active, is_deployed)
                VALUES (?, ?, ?, ?, ?, ?, ?, ?, ?)
            ''', (
                data['name'],
                data.get('description', ''),
                data['schedule_cron'],
                data['lookback_days'],
                json.dumps(data['components']),
                data.get('chamber', 'both'),
                data.get('mode', 'incremental'),
                data.get('is_active', True),
                False  # New schedules start as not deployed
            ))

            # Get the inserted task_id
            if db.db_type == 'postgres':
                cursor.execute('SELECT lastval()')
                task_id = cursor.fetchone()[0] if db.db_type == 'sqlite' else cursor.fetchone()['lastval']
            else:
                task_id = cursor.lastrowid

            logger.info(f"Created new schedule: {data['name']} (ID: {task_id})")

            return jsonify({
                'task_id': task_id,
                'message': 'Schedule created successfully'
            }), 201

    except Exception as e:
        logger.error(f"Error creating schedule: {e}")
        return jsonify({'error': str(e)}), 500


@admin_bp.route('/api/schedules/<int:task_id>', methods=['PUT'])
def update_schedule(task_id: int):
    """Update an existing scheduled task"""
    try:
        data = request.get_json()

        # Validate if schedule exists
        with db.transaction() as conn:
            cursor = _execute_query(conn, 'SELECT task_id FROM scheduled_tasks WHERE task_id = ?', (task_id,))
            if not cursor.fetchone():
                return jsonify({'error': 'Schedule not found'}), 404

        # Build update query dynamically based on provided fields
        update_fields = []
        params = []

        if 'name' in data:
            update_fields.append('name = ?')
            params.append(data['name'])

        if 'description' in data:
            update_fields.append('description = ?')
            params.append(data['description'])

        if 'schedule_cron' in data:
            update_fields.append('schedule_cron = ?')
            params.append(data['schedule_cron'])

        if 'lookback_days' in data:
            if not isinstance(data['lookback_days'], int) or not (1 <= data['lookback_days'] <= 90):
                return jsonify({'error': 'lookback_days must be between 1 and 90'}), 400
            update_fields.append('lookback_days = ?')
            params.append(data['lookback_days'])

        if 'components' in data:
            import json
            update_fields.append('components = ?')
            params.append(json.dumps(data['components']))

        if 'chamber' in data:
            if data['chamber'] not in ['both', 'house', 'senate']:
                return jsonify({'error': 'chamber must be both, house, or senate'}), 400
            update_fields.append('chamber = ?')
            params.append(data['chamber'])

        if 'mode' in data:
            if data['mode'] not in ['incremental', 'full']:
                return jsonify({'error': 'mode must be incremental or full'}), 400
            update_fields.append('mode = ?')
            params.append(data['mode'])

        if 'is_active' in data:
            update_fields.append('is_active = ?')
            params.append(data['is_active'])

        if 'is_deployed' in data:
            update_fields.append('is_deployed = ?')
            params.append(data['is_deployed'])

        # Always update updated_at
        update_fields.append('updated_at = CURRENT_TIMESTAMP')

        if not update_fields:
            return jsonify({'error': 'No fields to update'}), 400

        params.append(task_id)

        with db.transaction() as conn:
            query = f"UPDATE scheduled_tasks SET {', '.join(update_fields)} WHERE task_id = ?"
            _execute_query(conn, query, tuple(params))

        logger.info(f"Updated schedule ID: {task_id}")
        return jsonify({'message': 'Schedule updated successfully'})

    except Exception as e:
        logger.error(f"Error updating schedule: {e}")
        return jsonify({'error': str(e)}), 500


@admin_bp.route('/api/schedules/<int:task_id>', methods=['DELETE'])
def delete_schedule(task_id: int):
    """Delete a scheduled task"""
    try:
        with db.transaction() as conn:
            cursor = _execute_query(conn, 'SELECT name FROM scheduled_tasks WHERE task_id = ?', (task_id,))
            row = cursor.fetchone()

            if not row:
                return jsonify({'error': 'Schedule not found'}), 404

            schedule_name = row['name'] if db.db_type == 'postgres' else row[0]
            _execute_query(conn, 'DELETE FROM scheduled_tasks WHERE task_id = ?', (task_id,))

        logger.info(f"Deleted schedule: {schedule_name} (ID: {task_id})")
        return jsonify({'message': 'Schedule deleted successfully'})

    except Exception as e:
        logger.error(f"Error deleting schedule: {e}")
        return jsonify({'error': str(e)}), 500


@admin_bp.route('/api/schedules/<int:task_id>/toggle', methods=['POST'])
def toggle_schedule(task_id: int):
    """Toggle a schedule's active status"""
    try:
        with db.transaction() as conn:
            cursor = _execute_query(conn, 'SELECT is_active FROM scheduled_tasks WHERE task_id = ?', (task_id,))
            row = cursor.fetchone()

            if not row:
                return jsonify({'error': 'Schedule not found'}), 404

            current_status = row['is_active'] if db.db_type == 'postgres' else row[0]
            new_status = not bool(current_status)
            _execute_query(conn, '''
                UPDATE scheduled_tasks
                SET is_active = ?, updated_at = CURRENT_TIMESTAMP
                WHERE task_id = ?
            ''', (new_status, task_id))

        logger.info(f"Toggled schedule ID {task_id} to {'active' if new_status else 'inactive'}")
        return jsonify({
            'message': 'Schedule status updated',
            'is_active': new_status
        })

    except Exception as e:
        logger.error(f"Error toggling schedule: {e}")
        return jsonify({'error': str(e)}), 500


@admin_bp.route('/api/export-vercel-config', methods=['GET'])
def export_vercel_config_new():
    """
    Export Vercel configuration with all active schedules
    Shows diff between current vercel.json and what should be deployed

    Returns:
        JSON with current config, generated config, and diff
    """
    try:
        import json as json_module

        # Read current vercel.json
        vercel_path = os.path.join(os.path.dirname(os.path.dirname(os.path.dirname(__file__))), 'vercel.json')
        current_config = None
        current_crons = []

        try:
            with open(vercel_path, 'r') as f:
                current_config = json_module.load(f)
                current_crons = current_config.get('crons', [])
        except FileNotFoundError:
            logger.warning("vercel.json not found")
            current_config = {"version": 2, "crons": []}

        # Get active schedules from database
        with db.transaction() as conn:
            cursor = conn.execute('''
                SELECT task_id, name, schedule_cron, is_active
                FROM scheduled_tasks
                WHERE is_active = 1
                ORDER BY task_id
            ''')

            active_schedules = []
            for row in cursor.fetchall():
                active_schedules.append({
                    'task_id': row[0],
                    'name': row[1],
                    'schedule_cron': row[2],
                    'is_active': bool(row[3])
                })

        # Generate new crons array
        new_crons = []
        for schedule in active_schedules:
            new_crons.append({
                "path": f"/api/cron/scheduled-update/{schedule['task_id']}",
                "schedule": schedule['schedule_cron']
            })

        # Generate complete vercel.json config
        generated_config = {
            "version": 2,
            "builds": current_config.get('builds', []),
            "routes": current_config.get('routes', []),
            "crons": new_crons
        }

        # Calculate diff
        current_paths = {cron['path'] for cron in current_crons}
        new_paths = {cron['path'] for cron in new_crons}

        added = [cron for cron in new_crons if cron['path'] not in current_paths]
        removed = [cron for cron in current_crons if cron['path'] not in new_paths]
        unchanged = [cron for cron in new_crons if cron['path'] in current_paths]

        return jsonify({
            'current_crons': current_crons,
            'generated_config': generated_config,
            'active_schedules': active_schedules,
            'changes': {
                'added': added,
                'removed': removed,
                'unchanged': unchanged,
                'has_changes': len(added) > 0 or len(removed) > 0
            },
            'instructions': [
                '1. Copy the generated config below',
                '2. Replace contents of vercel.json in your repository',
                '3. Commit: git add vercel.json && git commit -m "Update cron schedules"',
                '4. Push: git push',
                '5. Vercel will automatically redeploy with new schedules'
            ]
        })

    except Exception as e:
        logger.error(f"Error exporting Vercel config: {e}")
        return jsonify({'error': str(e)}), 500


@admin_bp.route('/api/schedules/export-vercel', methods=['GET'])
def export_vercel_config():
    """
    Export active schedules as Vercel cron configuration

    Returns:
        JSON configuration for vercel.json crons section
    """
    try:
        with db.transaction() as conn:
            cursor = _execute_query(conn, '''
                SELECT task_id, name, schedule_cron
                FROM scheduled_tasks
                WHERE is_active = TRUE
                ORDER BY name
            ''')

            schedules = cursor.fetchall()

        # Generate Vercel cron configuration
        crons = []
        for row in schedules:
            if db.db_type == 'postgres':
                task_id = row['task_id']
                schedule_cron = row['schedule_cron']
            else:
                task_id = row[0]
                schedule_cron = row[2]
            crons.append({
                "path": f"/api/cron/scheduled-update/{task_id}",
                "schedule": schedule_cron
            })

        # Generate full vercel.json structure
        vercel_config = {
            "version": 2,
            "builds": [
                {
                    "src": "api/index.py",
                    "use": "@vercel/python"
                },
                {
                    "src": "api/cron-update.py",
                    "use": "@vercel/python"
                }
            ],
            "routes": [
                {
                    "src": "/api/cron/scheduled-update/(.*)",
                    "dest": "api/cron-update.py"
                },
                {
                    "src": "/(.*)",
                    "dest": "api/index.py"
                }
            ],
            "crons": crons
        }

        return jsonify({
            'config': vercel_config,
            'schedule_count': len(crons),
            'instructions': 'Copy this configuration to your vercel.json file and redeploy to Vercel'
        })

    except Exception as e:
        logger.error(f"Error exporting Vercel config: {e}")
        return jsonify({'error': str(e)}), 500


@admin_bp.route('/api/schedules/<int:task_id>/executions', methods=['GET'])
def get_schedule_executions(task_id):
    """
    Get execution history for a specific schedule

    Args:
        task_id: Schedule task ID

    Query Parameters:
        limit: Maximum number of executions to return (default: 50)
        offset: Number of executions to skip (default: 0)

    Returns:
        JSON with execution history including metrics and status
    """
    try:
        limit = request.args.get('limit', 50, type=int)
        offset = request.args.get('offset', 0, type=int)

        with db.transaction() as conn:
            # Get execution history with metrics
            cursor = _execute_query(conn, '''
                SELECT
                    se.execution_id,
                    se.execution_time,
                    se.success,
                    se.error_message,
                    ul.log_id,
                    ul.update_date,
                    ul.start_time,
                    ul.end_time,
                    ul.duration_seconds,
                    ul.hearings_checked,
                    ul.hearings_updated,
                    ul.hearings_added,
                    ul.committees_updated,
                    ul.witnesses_updated,
                    ul.api_requests,
                    ul.error_count,
                    ul.errors
                FROM schedule_execution_logs se
                JOIN update_logs ul ON se.log_id = ul.log_id
                WHERE se.schedule_id = ?
                ORDER BY se.execution_time DESC
                LIMIT ? OFFSET ?
            ''', (task_id, limit, offset))

            executions = []
            for row in cursor.fetchall():
                import json
                if db.db_type == 'postgres':
                    executions.append({
                        'execution_id': row['execution_id'],
                        'execution_time': str(row['execution_time']) if row['execution_time'] else None,
                        'success': bool(row['success']),
                        'error_message': row['error_message'],
                        'log_id': row['log_id'],
                        'update_date': str(row['update_date']) if row['update_date'] else None,
                        'start_time': str(row['start_time']) if row['start_time'] else None,
                        'end_time': str(row['end_time']) if row['end_time'] else None,
                        'duration_seconds': row['duration_seconds'],
                        'hearings_checked': row['hearings_checked'],
                        'hearings_updated': row['hearings_updated'],
                        'hearings_added': row['hearings_added'],
                        'committees_updated': row['committees_updated'],
                        'witnesses_updated': row['witnesses_updated'],
                        'api_requests': row['api_requests'],
                        'error_count': row['error_count'],
                        'errors': json.loads(row['errors']) if isinstance(row['errors'], str) else (row['errors'] if row['errors'] else [])
                    })
                else:
                    executions.append({
                        'execution_id': row[0],
                        'execution_time': row[1],
                        'success': bool(row[2]),
                        'error_message': row[3],
                        'log_id': row[4],
                        'update_date': row[5],
                        'start_time': row[6],
                        'end_time': row[7],
                        'duration_seconds': row[8],
                        'hearings_checked': row[9],
                        'hearings_updated': row[10],
                        'hearings_added': row[11],
                        'committees_updated': row[12],
                        'witnesses_updated': row[13],
                        'api_requests': row[14],
                        'error_count': row[15],
                        'errors': json.loads(row[16]) if row[16] else []
                    })

            # Get total count
            cursor = _execute_query(conn, '''
                SELECT COUNT(*) FROM schedule_execution_logs
                WHERE schedule_id = ?
            ''', (task_id,))
<<<<<<< HEAD
            result = cursor.fetchone()
            total_count = result['count'] if db.db_type == 'postgres' else result[0]
=======
            row = cursor.fetchone()
            total_count = row.get('count', row[0]) if hasattr(row, 'keys') else row[0]
>>>>>>> ec59979d

            return jsonify({
                'executions': executions,
                'total_count': total_count,
                'limit': limit,
                'offset': offset
            })

    except Exception as e:
        logger.error(f"Error getting schedule executions: {e}")
        return jsonify({'error': str(e)}), 500


@admin_bp.route('/api/schedules/<int:task_id>/test', methods=['POST'])
def test_schedule(task_id):
    """
    Test a schedule by running it immediately

    Args:
        task_id: Schedule task ID to test

    Returns:
        JSON with test execution results
    """
    from updaters.daily_updater import DailyUpdater

    try:
        # Get schedule configuration from database
        with db.transaction() as conn:
            cursor = _execute_query(conn, '''
                SELECT task_id, name, lookback_days, mode, components, is_active
                FROM scheduled_tasks
                WHERE task_id = ? AND is_active = TRUE
            ''', (task_id,))
            row = cursor.fetchone()

            if not row:
                return jsonify({
                    'error': 'Schedule not found or inactive',
                    'task_id': task_id
                }), 404

            # Parse configuration
            import json as json_module
            if db.db_type == 'postgres':
                task_id_val = row['task_id']
                name = row['name']
                lookback_days = row['lookback_days']
                mode = row['mode']
                components_str = row['components']
            else:
                task_id_val = row[0]
                name = row[1]
                lookback_days = row[2]
                mode = row[3]
                components_str = row[4]

            try:
                components = json_module.loads(components_str) if components_str else ['hearings', 'witnesses', 'committees']
            except:
                components = ['hearings', 'witnesses', 'committees']

            schedule_config = {
                'task_id': task_id_val,
                'schedule_name': name,
                'congress': 119,
                'lookback_days': lookback_days,
                'update_mode': mode,
                'enabled_components': components,
            }

        # Run the scheduled update
        logger.info(f"Test run initiated for schedule: {schedule_config['schedule_name']}")

        updater = DailyUpdater(
            congress=schedule_config['congress'],
            lookback_days=schedule_config['lookback_days'],
            update_mode=schedule_config['update_mode'],
            components=schedule_config['enabled_components']
        )

        # Inject schedule context for tracking
        updater.schedule_id = task_id
        updater.trigger_source = 'test'

        # Run the update
        updater.run_daily_update()

        # Update last run timestamp
        with db.transaction() as conn:
            _execute_query(conn, '''
                UPDATE scheduled_tasks
                SET last_run_at = CURRENT_TIMESTAMP
                WHERE task_id = ?
            ''', (task_id,))

        # Get the log_id that was just created
        with db.transaction() as conn:
            cursor = _execute_query(conn, '''
                SELECT log_id FROM update_logs
                WHERE schedule_id = ? AND trigger_source = 'test'
                ORDER BY start_time DESC
                LIMIT 1
            ''', (task_id,))
            row = cursor.fetchone()
            log_id = row['log_id'] if db.db_type == 'postgres' and row else (row[0] if row else None)

        # Create execution log entry
        if log_id:
            import json as json_module
            try:
                with db.transaction() as conn:
<<<<<<< HEAD
                    _execute_query(conn, '''
                        INSERT INTO schedule_execution_logs
=======
                    conn.execute('''
                        INSERT OR IGNORE INTO schedule_execution_logs
>>>>>>> ec59979d
                        (schedule_id, log_id, execution_time, success, config_snapshot)
                        VALUES (?, ?, CURRENT_TIMESTAMP, 1, ?)
                    ''', (task_id, log_id, json_module.dumps(schedule_config)))
            except Exception as exec_log_error:
                logger.warning(f"Failed to create execution log: {exec_log_error}")

        # Get metrics
        metrics = updater.metrics.to_dict() if hasattr(updater, 'metrics') else {}

        return jsonify({
            'timestamp': datetime.now().isoformat(),
            'status': 'success',
            'schedule_id': task_id,
            'schedule_name': schedule_config['schedule_name'],
            'metrics': metrics,
            'log_id': log_id
        })

    except Exception as e:
        logger.error(f"Test schedule failed for task {task_id}: {e}")
        return jsonify({
            'timestamp': datetime.now().isoformat(),
            'status': 'error',
            'task_id': task_id,
            'error': str(e)
        }), 500


@admin_bp.route('/api/executions', methods=['GET'])
def get_all_executions():
    """
    Get execution history across all schedules

    Query Parameters:
        limit: Maximum number of executions to return (default: 100)
        success_only: Only show successful executions (default: false)

    Returns:
        JSON with recent execution history
    """
    try:
        limit = request.args.get('limit', 100, type=int)
        success_only = request.args.get('success_only', 'false').lower() == 'true'

        success_filter = 'AND se.success = TRUE' if success_only else ''

        with db.transaction() as conn:
            cursor = _execute_query(conn, f'''
                SELECT
                    se.execution_id,
                    se.schedule_id,
                    st.name as schedule_name,
                    se.execution_time,
                    se.success,
                    se.error_message,
                    ul.log_id,
                    ul.duration_seconds,
                    ul.hearings_checked,
                    ul.hearings_updated,
                    ul.hearings_added,
                    ul.trigger_source
                FROM schedule_execution_logs se
                JOIN scheduled_tasks st ON se.schedule_id = st.task_id
                JOIN update_logs ul ON se.log_id = ul.log_id
                WHERE 1=1 {success_filter}
                ORDER BY se.execution_time DESC
                LIMIT ?
            ''', (limit,))

            executions = []
            for row in cursor.fetchall():
                if db.db_type == 'postgres':
                    executions.append({
                        'execution_id': row['execution_id'],
                        'schedule_id': row['schedule_id'],
                        'schedule_name': row['schedule_name'],
                        'execution_time': str(row['execution_time']) if row['execution_time'] else None,
                        'success': bool(row['success']),
                        'error_message': row['error_message'],
                        'log_id': row['log_id'],
                        'duration_seconds': row['duration_seconds'],
                        'hearings_checked': row['hearings_checked'],
                        'hearings_updated': row['hearings_updated'],
                        'hearings_added': row['hearings_added'],
                        'trigger_source': row['trigger_source']
                    })
                else:
                    executions.append({
                        'execution_id': row[0],
                        'schedule_id': row[1],
                        'schedule_name': row[2],
                        'execution_time': row[3],
                        'success': bool(row[4]),
                        'error_message': row[5],
                        'log_id': row[6],
                        'duration_seconds': row[7],
                        'hearings_checked': row[8],
                        'hearings_updated': row[9],
                        'hearings_added': row[10],
                        'trigger_source': row[11]
                    })

            return jsonify({'executions': executions})

    except Exception as e:
        logger.error(f"Error getting all executions: {e}")
        return jsonify({'error': str(e)}), 500


# Helper functions

def _execute_query(conn, query: str, params: tuple = None):
    """
    Execute a database query with proper cursor handling for both SQLite and Postgres

    Args:
        conn: Database connection
        query: SQL query string (use ? for SQLite, %s for Postgres)
        params: Query parameters

    Returns:
        Cursor with results
    """
    if db.db_type == 'postgres':
        import psycopg2.extras
        # Convert ? placeholders to %s for Postgres
        postgres_query = query.replace('?', '%s')
        cursor = conn.cursor(cursor_factory=psycopg2.extras.RealDictCursor)
        if params:
            cursor.execute(postgres_query, params)
        else:
            cursor.execute(postgres_query)
    else:
        cursor = conn.cursor()
        if params:
            cursor.execute(query, params)
        else:
            cursor.execute(query)
    return cursor


def _get_hearing_changes(since_date: str, limit: int) -> List[Dict[str, Any]]:
    """
    Query hearings modified since a date

    Args:
        since_date: Date string in YYYY-MM-DD format
        limit: Maximum number of records

    Returns:
        List of hearing change records
    """
    try:
        with db.transaction() as conn:
            query = """
                SELECT
                    event_id,
                    title,
                    chamber,
                    hearing_date,
                    CASE
                        WHEN created_at = updated_at THEN 'added'
                        ELSE 'updated'
                    END as change_type,
                    created_at,
                    updated_at
                FROM hearings
                WHERE updated_at > ?
                ORDER BY updated_at DESC
                LIMIT ?
            """

            cursor = _execute_query(conn, query, (since_date, limit))
            changes = []

            for row in cursor.fetchall():
                if db.db_type == 'postgres':
                    changes.append({
                        'event_id': row['event_id'],
                        'title': row['title'] or '(No title)',
                        'chamber': row['chamber'],
                        'hearing_date': str(row['hearing_date']) if row['hearing_date'] else None,
                        'change_type': row['change_type'],
                        'created_at': str(row['created_at']) if row['created_at'] else None,
                        'updated_at': str(row['updated_at']) if row['updated_at'] else None
                    })
                else:
                    changes.append({
                        'event_id': row[0],
                        'title': row[1] or '(No title)',
                        'chamber': row[2],
                        'hearing_date': row[3],
                        'change_type': row[4],
                        'created_at': row[5],
                        'updated_at': row[6]
                    })

            return changes

    except Exception as e:
        logger.error(f"Error querying hearing changes: {e}")
        return []<|MERGE_RESOLUTION|>--- conflicted
+++ resolved
@@ -8,22 +8,22 @@
 import os
 import sys
 from flask import Blueprint, render_template, jsonify, request
-from database.unified_manager import UnifiedDatabaseManager
+from database.manager import DatabaseManager
 from datetime import datetime
 from typing import Dict, Any, List
 
 # Add project root to path for imports
 sys.path.insert(0, os.path.dirname(os.path.dirname(os.path.dirname(os.path.abspath(__file__)))))
 
+from config.task_manager import task_manager
 from config.logging_config import get_logger
-from updaters.daily_updater import DailyUpdater
 
 logger = get_logger(__name__)
 
 admin_bp = Blueprint('admin', __name__, url_prefix='/admin')
 
-# Initialize database manager (auto-detects Postgres if POSTGRES_URL is set)
-db = UnifiedDatabaseManager()
+# Initialize database manager
+db = DatabaseManager()
 
 
 @admin_bp.route('/api/system-health')
@@ -388,103 +388,58 @@
     """Admin page to view update history and status"""
     try:
         with db.transaction() as conn:
-            # Check if update_logs table exists (database-agnostic)
-            try:
-                if db.db_type == 'postgres':
-                    cursor = conn.cursor()
-                else:
-                    cursor = conn.cursor()
-                cursor.execute("SELECT COUNT(*) FROM update_logs LIMIT 1")
-                table_exists = True
-            except Exception:
-                table_exists = False
-
-            if not table_exists:
+            # Check if update_logs table exists
+            cursor = conn.execute("""
+                SELECT name FROM sqlite_master
+                WHERE type='table' AND name='update_logs'
+            """)
+
+            if not cursor.fetchone():
                 return render_template('admin_updates.html',
                                      updates=[],
                                      table_exists=False,
                                      now=datetime.now())
 
-            # Get update history (last 30 days) - database-agnostic date handling
-            if db.db_type == 'postgres':
-                date_clause = "CURRENT_DATE - INTERVAL '30 days'"
-            else:
-                date_clause = "date('now', '-30 days')"
-
-            query = f"""
+            # Get update history (last 30 days)
+            cursor = conn.execute("""
                 SELECT log_id, update_date, start_time, end_time, duration_seconds,
                        hearings_checked, hearings_updated, hearings_added,
                        committees_updated, witnesses_updated, api_requests,
                        error_count, errors, success, created_at
                 FROM update_logs
-                WHERE update_date >= {date_clause}
+                WHERE update_date >= date('now', '-30 days')
                 ORDER BY start_time DESC
                 LIMIT 50
-            """
-
-            if db.db_type == 'postgres':
-                cursor = conn.cursor(cursor_factory=__import__('psycopg2.extras', fromlist=['RealDictCursor']).RealDictCursor)
-            else:
-                cursor = conn.cursor()
-            cursor.execute(query)
+            """)
 
             updates = []
             for row in cursor.fetchall():
-                # Handle both Postgres (dict-like) and SQLite (tuple) rows
-                if db.db_type == 'postgres':
-                    errors_json = row['errors']
-                    error_list = []
-                    if errors_json:
-                        try:
-                            import json
-                            error_list = json.loads(errors_json) if isinstance(errors_json, str) else errors_json
-                        except:
-                            error_list = [str(errors_json)]
-
-                    updates.append({
-                        'log_id': row['log_id'],
-                        'update_date': str(row['update_date']) if row['update_date'] else None,
-                        'start_time': str(row['start_time']) if row['start_time'] else None,
-                        'end_time': str(row['end_time']) if row['end_time'] else None,
-                        'duration_seconds': row['duration_seconds'],
-                        'hearings_checked': row['hearings_checked'],
-                        'hearings_updated': row['hearings_updated'],
-                        'hearings_added': row['hearings_added'],
-                        'committees_updated': row['committees_updated'],
-                        'witnesses_updated': row['witnesses_updated'],
-                        'api_requests': row['api_requests'],
-                        'error_count': row['error_count'],
-                        'errors': error_list,
-                        'success': bool(row['success']),
-                        'created_at': str(row['created_at']) if row['created_at'] else None
-                    })
-                else:
-                    errors_json = row[12]
-                    error_list = []
-                    if errors_json:
-                        try:
-                            import json
-                            error_list = json.loads(errors_json)
-                        except:
-                            error_list = [errors_json]
-
-                    updates.append({
-                        'log_id': row[0],
-                        'update_date': row[1],
-                        'start_time': row[2],
-                        'end_time': row[3],
-                        'duration_seconds': row[4],
-                        'hearings_checked': row[5],
-                        'hearings_updated': row[6],
-                        'hearings_added': row[7],
-                        'committees_updated': row[8],
-                        'witnesses_updated': row[9],
-                        'api_requests': row[10],
-                        'error_count': row[11],
-                        'errors': error_list,
-                        'success': bool(row[13]),
-                        'created_at': row[14]
-                    })
+                errors_json = row[12]
+                error_list = []
+                if errors_json:
+                    try:
+                        import json
+                        error_list = json.loads(errors_json)
+                    except:
+                        error_list = [errors_json]
+
+                updates.append({
+                    'log_id': row[0],
+                    'update_date': row[1],
+                    'start_time': row[2],
+                    'end_time': row[3],
+                    'duration_seconds': row[4],
+                    'hearings_checked': row[5],
+                    'hearings_updated': row[6],
+                    'hearings_added': row[7],
+                    'committees_updated': row[8],
+                    'witnesses_updated': row[9],
+                    'api_requests': row[10],
+                    'error_count': row[11],
+                    'errors': error_list,
+                    'success': bool(row[13]),
+                    'created_at': row[14]
+                })
 
             return render_template('admin_updates.html',
                                  updates=updates,
@@ -500,27 +455,7 @@
     """Main admin dashboard - landing page for admin section"""
     try:
         with db.transaction() as conn:
-            # Create cursor based on database type
-            if db.db_type == 'postgres':
-                import psycopg2.extras
-                cursor = conn.cursor(cursor_factory=psycopg2.extras.RealDictCursor)
-            else:
-                cursor = conn.cursor()
-
             # Get summary stats
-<<<<<<< HEAD
-            cursor.execute("SELECT COUNT(*) FROM hearings")
-            result = cursor.fetchone()
-            total_hearings = result['count'] if db.db_type == 'postgres' else result[0]
-
-            cursor.execute("SELECT COUNT(*) FROM hearings WHERE updated_at > created_at")
-            result = cursor.fetchone()
-            updated_hearings = result['count'] if db.db_type == 'postgres' else result[0]
-
-            cursor.execute("SELECT MIN(created_at) FROM hearings")
-            result = cursor.fetchone()
-            baseline_date = result[0] if db.db_type == 'sqlite' else str(result['min']) if result else None
-=======
             cursor = conn.execute("SELECT COUNT(*) FROM hearings")
             row = cursor.fetchone()
             total_hearings = row.get('count', row[0]) if hasattr(row, 'keys') else row[0]
@@ -532,10 +467,9 @@
             cursor = conn.execute("SELECT MIN(created_at) FROM hearings")
             row = cursor.fetchone()
             baseline_date = row.get('min', row[0]) if hasattr(row, 'keys') else row[0]
->>>>>>> ec59979d
 
             # Get last update info
-            cursor.execute("""
+            cursor = conn.execute("""
                 SELECT update_date, start_time, hearings_updated, hearings_added
                 FROM update_logs
                 ORDER BY start_time DESC
@@ -553,8 +487,6 @@
 
     except Exception as e:
         logger.error(f"Dashboard error: {e}")
-        import traceback
-        traceback.print_exc()
         return f"Error loading dashboard: {e}", 500
 
 
@@ -567,37 +499,35 @@
 @admin_bp.route('/api/start-update', methods=['POST'])
 def start_update():
     """
-    Create a manual update task for async execution
+    Start a manual update task
 
     Request JSON:
         {
             "lookback_days": 7,
-            "components": ["hearings", "witnesses", "committees"],
+            "components": ["hearings", "videos"],
+            "chamber": "both",
             "mode": "incremental",
             "dry_run": false
         }
 
     Returns:
-        {
-            "task_id": 123,
-            "status": "pending",
-            "message": "Task queued successfully"
-        }
-    """
-    import json
-    import requests
-
+        {"task_id": "uuid", "status": "started"}
+    """
     try:
         params = request.get_json() or {}
 
         lookback_days = params.get('lookback_days', 7)
         components = params.get('components', ['hearings', 'witnesses', 'committees'])
+        chamber = params.get('chamber', 'both')
         mode = params.get('mode', 'incremental')
         dry_run = params.get('dry_run', False)
 
         # Validate inputs
         if not isinstance(lookback_days, int) or not (1 <= lookback_days <= 90):
             return jsonify({'error': 'lookback_days must be between 1 and 90'}), 400
+
+        if chamber not in ['both', 'house', 'senate']:
+            return jsonify({'error': 'chamber must be both, house, or senate'}), 400
 
         if mode not in ['incremental', 'full']:
             return jsonify({'error': 'mode must be incremental or full'}), 400
@@ -616,136 +546,105 @@
         if not components:
             return jsonify({'error': 'At least one component required'}), 400
 
-        # Create task record in database
-        task_params = {
-            'lookback_days': lookback_days,
-            'components': components,
-            'mode': mode,
-            'dry_run': dry_run
-        }
-
-        with db.transaction() as conn:
-            cursor = _execute_query(conn, '''
-                INSERT INTO admin_tasks
-                (task_type, status, parameters, triggered_by, environment)
-                VALUES (?, ?, ?, ?, ?)
-            ''', (
-                'manual_update',
-                'pending',
-                json.dumps(task_params),
-                'admin_dashboard',
-                os.environ.get('VERCEL_ENV', 'development')
-            ))
-
-            # Get task_id
-            if db.db_type == 'postgres':
-                cursor.execute('SELECT lastval()')
-                result = cursor.fetchone()
-                task_id = result['lastval'] if result else None
-            else:
-                task_id = cursor.lastrowid
-
-        logger.info(f"Created manual update task {task_id}: {task_params}")
-
-        # Trigger async execution via separate serverless function
-        # Build URL based on environment
-        if os.environ.get('VERCEL_ENV'):
-            # Production: use current host
-            base_url = request.host_url.rstrip('/')
-        else:
-            # Local development
-            base_url = 'http://localhost:5000'
-
-        trigger_url = f"{base_url}/api/admin/run-task/{task_id}"
-
-        # Fire-and-forget request to trigger execution
-        try:
-            # Use a very short timeout so we don't wait for the response
-            requests.post(trigger_url, timeout=0.5)
-        except requests.exceptions.Timeout:
-            # Expected - task is running in background
-            pass
-        except Exception as trigger_error:
-            logger.warning(f"Failed to trigger task execution: {trigger_error}")
-            # Task is still created in DB, can be manually triggered
+        # Build CLI command
+        command = _build_cli_command(lookback_days, components, chamber, dry_run, mode)
+
+        # Start task
+        task_id = task_manager.start_task(command)
+
+        logger.info(f"Started update task {task_id} with mode={mode}, lookback={lookback_days}, chamber={chamber}")
 
         return jsonify({
             'task_id': task_id,
-            'status': 'pending',
-            'message': 'Task queued and execution triggered'
-        }), 202
-
-    except Exception as e:
-        logger.error(f"Failed to create manual update task: {e}", exc_info=True)
+            'status': 'started',
+            'command': ' '.join(command)
+        })
+
+    except RuntimeError as e:
+        # Another task is already running
+        return jsonify({'error': str(e)}), 409
+
+    except Exception as e:
+        logger.error(f"Failed to start update: {e}")
+        return jsonify({'error': str(e)}), 500
+
+
+@admin_bp.route('/api/task-status/<task_id>')
+def task_status(task_id: str):
+    """
+    Get current status and progress of a task
+
+    Returns:
+        {
+            "status": "running" | "completed" | "failed" | "cancelled",
+            "progress": {...},
+            "recent_logs": [...],
+            "metrics": {...}
+        }
+    """
+    try:
+        status = task_manager.get_task_status(task_id)
+
+        if not status:
+            return jsonify({'error': 'Task not found'}), 404
+
+        # Get recent log lines (last 20)
+        logs = task_manager.get_task_logs(task_id, since_line=max(0, status['stdout_lines'] - 20))
+
         return jsonify({
-            'success': False,
-            'error': str(e)
-        }), 500
-
-
-@admin_bp.route('/api/task-status/<int:task_id>', methods=['GET'])
-def get_task_status(task_id: int):
-    """
-    Get status of an admin task
-
-    Returns:
-        {
-            "task_id": 123,
-            "status": "running",  # pending, running, completed, failed
-            "progress": {...},    # Current progress if available
-            "result": {...},      # Final result if completed
-            "logs": "...",        # Captured logs
-            "created_at": "...",
-            "started_at": "...",
-            "completed_at": "..."
-        }
-    """
-    import json
-
-    try:
-        with db.transaction() as conn:
-            cursor = _execute_query(conn, '''
-                SELECT task_id, task_type, status, parameters, created_at,
-                       started_at, completed_at, result, logs, progress
-                FROM admin_tasks
-                WHERE task_id = ?
-            ''', (task_id,))
-
-            row = cursor.fetchone()
-            if not row:
-                return jsonify({'error': 'Task not found'}), 404
-
-            if db.db_type == 'postgres':
-                task_data = {
-                    'task_id': row['task_id'],
-                    'task_type': row['task_type'],
-                    'status': row['status'],
-                    'parameters': json.loads(row['parameters']) if row['parameters'] else {},
-                    'created_at': str(row['created_at']) if row['created_at'] else None,
-                    'started_at': str(row['started_at']) if row['started_at'] else None,
-                    'completed_at': str(row['completed_at']) if row['completed_at'] else None,
-                    'result': json.loads(row['result']) if row['result'] else None,
-                    'logs': row['logs'],
-                    'progress': json.loads(row['progress']) if row['progress'] else None
-                }
-            else:
-                task_data = {
-                    'task_id': row[0],
-                    'task_type': row[1],
-                    'status': row[2],
-                    'parameters': json.loads(row[3]) if row[3] else {},
-                    'created_at': row[4],
-                    'started_at': row[5],
-                    'completed_at': row[6],
-                    'result': json.loads(row[7]) if row[7] else None,
-                    'logs': row[8],
-                    'progress': json.loads(row[9]) if row[9] else None
-                }
-
-            return jsonify(task_data)
+            'status': status['status'],
+            'progress': status['progress'],
+            'duration_seconds': status['duration_seconds'],
+            'recent_logs': logs['stdout'][-20:] if logs else [],
+            'error_count': status['progress'].get('errors', 0),
+            'result': status['result'],
+            'error_message': status.get('error_message')
+        })
 
     except Exception as e:
         logger.error(f"Error getting task status: {e}")
+        return jsonify({'error': str(e)}), 500
+
+
+@admin_bp.route('/api/task-logs/<task_id>')
+def task_logs(task_id: str):
+    """
+    Get full log output for a task
+
+    Query params:
+        since_line: Start from this line number (for incremental updates)
+
+    Returns:
+        {"stdout": [...], "stderr": [...], "total_lines": N}
+    """
+    try:
+        since_line = request.args.get('since_line', 0, type=int)
+        logs = task_manager.get_task_logs(task_id, since_line=since_line)
+
+        if not logs:
+            return jsonify({'error': 'Task not found'}), 404
+
+        return jsonify(logs)
+
+    except Exception as e:
+        logger.error(f"Error getting task logs: {e}")
+        return jsonify({'error': str(e)}), 500
+
+
+@admin_bp.route('/api/cancel-update/<task_id>', methods=['POST'])
+def cancel_update(task_id: str):
+    """Cancel a running update task"""
+    try:
+        success = task_manager.cancel_task(task_id)
+
+        if success:
+            logger.info(f"Cancelled task {task_id}")
+            return jsonify({'status': 'cancelled'})
+        else:
+            return jsonify({'error': 'Task not found or not running'}), 404
+
+    except Exception as e:
+        logger.error(f"Error cancelling task: {e}")
         return jsonify({'error': str(e)}), 500
 
 
@@ -788,28 +687,6 @@
     """
     try:
         with db.transaction() as conn:
-<<<<<<< HEAD
-            # Create cursor based on database type
-            if db.db_type == 'postgres':
-                import psycopg2.extras
-                cursor = conn.cursor(cursor_factory=psycopg2.extras.RealDictCursor)
-            else:
-                cursor = conn.cursor()
-
-            cursor.execute("SELECT COUNT(*) FROM hearings")
-            result = cursor.fetchone()
-            local_count = result['count'] if db.db_type == 'postgres' else result[0]
-
-            cursor.execute("SELECT COUNT(*) FROM hearings WHERE created_at > '2025-10-01'")
-            result = cursor.fetchone()
-            new_since_baseline = result['count'] if db.db_type == 'postgres' else result[0]
-
-            cursor.execute("SELECT COUNT(*) FROM hearings WHERE updated_at > created_at")
-            result = cursor.fetchone()
-            updated_since_baseline = result['count'] if db.db_type == 'postgres' else result[0]
-
-            cursor.execute("SELECT MIN(created_at) as min_created, MAX(updated_at) as max_updated FROM hearings")
-=======
             cursor = conn.execute("SELECT COUNT(*) FROM hearings")
             row = cursor.fetchone()
             local_count = row.get('count', row[0]) if hasattr(row, 'keys') else row[0]
@@ -823,14 +700,9 @@
             updated_since_baseline = row.get('count', row[0]) if hasattr(row, 'keys') else row[0]
 
             cursor = conn.execute("SELECT MIN(created_at), MAX(updated_at) FROM hearings")
->>>>>>> ec59979d
-            row = cursor.fetchone()
-            if db.db_type == 'postgres':
-                baseline_date = str(row['min_created']) if row and row['min_created'] else None
-                last_update_date = str(row['max_updated']) if row and row['max_updated'] else None
-            else:
-                baseline_date = row[0] if row else None
-                last_update_date = row[1] if row else None
+            row = cursor.fetchone()
+            baseline_date = row[0] if row else None
+            last_update_date = row[1] if row else None
 
             # Production count from README
             production_count = 1168
@@ -989,14 +861,7 @@
     """
     try:
         with db.transaction() as conn:
-            # Create cursor based on database type
-            if db.db_type == 'postgres':
-                import psycopg2.extras
-                cursor = conn.cursor(cursor_factory=psycopg2.extras.RealDictCursor)
-            else:
-                cursor = conn.cursor()
-
-            cursor.execute('''
+            cursor = conn.execute('''
                 SELECT task_id, name, description, schedule_cron, lookback_days,
                        components, chamber, mode, is_active, is_deployed,
                        last_run_at, next_run_at, created_at, updated_at
@@ -1007,85 +872,7 @@
             schedules = []
             for row in cursor.fetchall():
                 import json
-                if db.db_type == 'postgres':
-                    schedules.append({
-                        'task_id': row['task_id'],
-                        'name': row['name'],
-                        'description': row['description'],
-                        'schedule_cron': row['schedule_cron'],
-                        'lookback_days': row['lookback_days'],
-                        'components': json.loads(row['components']) if row['components'] else [],
-                        'chamber': row['chamber'],
-                        'mode': row['mode'],
-                        'is_active': bool(row['is_active']),
-                        'is_deployed': bool(row['is_deployed']),
-                        'last_run_at': str(row['last_run_at']) if row['last_run_at'] else None,
-                        'next_run_at': str(row['next_run_at']) if row['next_run_at'] else None,
-                        'created_at': str(row['created_at']) if row['created_at'] else None,
-                        'updated_at': str(row['updated_at']) if row['updated_at'] else None
-                    })
-                else:
-                    schedules.append({
-                        'task_id': row[0],
-                        'name': row[1],
-                        'description': row[2],
-                        'schedule_cron': row[3],
-                        'lookback_days': row[4],
-                        'components': json.loads(row[5]) if row[5] else [],
-                        'chamber': row[6],
-                        'mode': row[7],
-                        'is_active': bool(row[8]),
-                        'is_deployed': bool(row[9]),
-                        'last_run_at': row[10],
-                        'next_run_at': row[11],
-                        'created_at': row[12],
-                        'updated_at': row[13]
-                    })
-
-            return jsonify({'schedules': schedules})
-
-    except Exception as e:
-        logger.error(f"Error listing schedules: {e}")
-        return jsonify({'error': str(e)}), 500
-
-
-@admin_bp.route('/api/schedules/<int:task_id>', methods=['GET'])
-def get_schedule(task_id: int):
-    """Get a single scheduled task by ID"""
-    try:
-        with db.transaction() as conn:
-            cursor = _execute_query(conn, '''
-                SELECT task_id, name, description, schedule_cron, lookback_days,
-                       components, chamber, mode, is_active, is_deployed,
-                       last_run_at, next_run_at, created_at, updated_at
-                FROM scheduled_tasks
-                WHERE task_id = ?
-            ''', (task_id,))
-
-            row = cursor.fetchone()
-            if not row:
-                return jsonify({'error': 'Schedule not found'}), 404
-
-            import json
-            if db.db_type == 'postgres':
-                schedule = {
-                    'task_id': row['task_id'],
-                    'name': row['name'],
-                    'description': row['description'],
-                    'schedule_cron': row['schedule_cron'],
-                    'lookback_days': row['lookback_days'],
-                    'components': json.loads(row['components']) if row['components'] else [],
-                    'chamber': row['chamber'],
-                    'mode': row['mode'],
-                    'is_active': bool(row['is_active']),
-                    'is_deployed': bool(row['is_deployed']),
-                    'last_run_at': str(row['last_run_at']) if row['last_run_at'] else None,
-                    'next_run_at': str(row['next_run_at']) if row['next_run_at'] else None,
-                    'created_at': str(row['created_at']) if row['created_at'] else None,
-                    'updated_at': str(row['updated_at']) if row['updated_at'] else None
-                }
-            else:
-                schedule = {
+                schedules.append({
                     'task_id': row[0],
                     'name': row[1],
                     'description': row[2],
@@ -1100,7 +887,49 @@
                     'next_run_at': row[11],
                     'created_at': row[12],
                     'updated_at': row[13]
-                }
+                })
+
+            return jsonify({'schedules': schedules})
+
+    except Exception as e:
+        logger.error(f"Error listing schedules: {e}")
+        return jsonify({'error': str(e)}), 500
+
+
+@admin_bp.route('/api/schedules/<int:task_id>', methods=['GET'])
+def get_schedule(task_id: int):
+    """Get a single scheduled task by ID"""
+    try:
+        with db.transaction() as conn:
+            cursor = conn.execute('''
+                SELECT task_id, name, description, schedule_cron, lookback_days,
+                       components, chamber, mode, is_active, is_deployed,
+                       last_run_at, next_run_at, created_at, updated_at
+                FROM scheduled_tasks
+                WHERE task_id = ?
+            ''', (task_id,))
+
+            row = cursor.fetchone()
+            if not row:
+                return jsonify({'error': 'Schedule not found'}), 404
+
+            import json
+            schedule = {
+                'task_id': row[0],
+                'name': row[1],
+                'description': row[2],
+                'schedule_cron': row[3],
+                'lookback_days': row[4],
+                'components': json.loads(row[5]) if row[5] else [],
+                'chamber': row[6],
+                'mode': row[7],
+                'is_active': bool(row[8]),
+                'is_deployed': bool(row[9]),
+                'last_run_at': row[10],
+                'next_run_at': row[11],
+                'created_at': row[12],
+                'updated_at': row[13]
+            }
 
             return jsonify({'schedule': schedule})
 
@@ -1149,7 +978,7 @@
 
         import json
         with db.transaction() as conn:
-            cursor = _execute_query(conn, '''
+            cursor = conn.execute('''
                 INSERT INTO scheduled_tasks
                 (name, description, schedule_cron, lookback_days, components,
                  chamber, mode, is_active, is_deployed)
@@ -1166,13 +995,7 @@
                 False  # New schedules start as not deployed
             ))
 
-            # Get the inserted task_id
-            if db.db_type == 'postgres':
-                cursor.execute('SELECT lastval()')
-                task_id = cursor.fetchone()[0] if db.db_type == 'sqlite' else cursor.fetchone()['lastval']
-            else:
-                task_id = cursor.lastrowid
-
+            task_id = cursor.lastrowid
             logger.info(f"Created new schedule: {data['name']} (ID: {task_id})")
 
             return jsonify({
@@ -1193,7 +1016,7 @@
 
         # Validate if schedule exists
         with db.transaction() as conn:
-            cursor = _execute_query(conn, 'SELECT task_id FROM scheduled_tasks WHERE task_id = ?', (task_id,))
+            cursor = conn.execute('SELECT task_id FROM scheduled_tasks WHERE task_id = ?', (task_id,))
             if not cursor.fetchone():
                 return jsonify({'error': 'Schedule not found'}), 404
 
@@ -1254,7 +1077,7 @@
 
         with db.transaction() as conn:
             query = f"UPDATE scheduled_tasks SET {', '.join(update_fields)} WHERE task_id = ?"
-            _execute_query(conn, query, tuple(params))
+            conn.execute(query, params)
 
         logger.info(f"Updated schedule ID: {task_id}")
         return jsonify({'message': 'Schedule updated successfully'})
@@ -1269,14 +1092,14 @@
     """Delete a scheduled task"""
     try:
         with db.transaction() as conn:
-            cursor = _execute_query(conn, 'SELECT name FROM scheduled_tasks WHERE task_id = ?', (task_id,))
+            cursor = conn.execute('SELECT name FROM scheduled_tasks WHERE task_id = ?', (task_id,))
             row = cursor.fetchone()
 
             if not row:
                 return jsonify({'error': 'Schedule not found'}), 404
 
-            schedule_name = row['name'] if db.db_type == 'postgres' else row[0]
-            _execute_query(conn, 'DELETE FROM scheduled_tasks WHERE task_id = ?', (task_id,))
+            schedule_name = row[0]
+            conn.execute('DELETE FROM scheduled_tasks WHERE task_id = ?', (task_id,))
 
         logger.info(f"Deleted schedule: {schedule_name} (ID: {task_id})")
         return jsonify({'message': 'Schedule deleted successfully'})
@@ -1291,15 +1114,14 @@
     """Toggle a schedule's active status"""
     try:
         with db.transaction() as conn:
-            cursor = _execute_query(conn, 'SELECT is_active FROM scheduled_tasks WHERE task_id = ?', (task_id,))
+            cursor = conn.execute('SELECT is_active FROM scheduled_tasks WHERE task_id = ?', (task_id,))
             row = cursor.fetchone()
 
             if not row:
                 return jsonify({'error': 'Schedule not found'}), 404
 
-            current_status = row['is_active'] if db.db_type == 'postgres' else row[0]
-            new_status = not bool(current_status)
-            _execute_query(conn, '''
+            new_status = not bool(row[0])
+            conn.execute('''
                 UPDATE scheduled_tasks
                 SET is_active = ?, updated_at = CURRENT_TIMESTAMP
                 WHERE task_id = ?
@@ -1417,10 +1239,10 @@
     """
     try:
         with db.transaction() as conn:
-            cursor = _execute_query(conn, '''
+            cursor = conn.execute('''
                 SELECT task_id, name, schedule_cron
                 FROM scheduled_tasks
-                WHERE is_active = TRUE
+                WHERE is_active = 1
                 ORDER BY name
             ''')
 
@@ -1428,13 +1250,7 @@
 
         # Generate Vercel cron configuration
         crons = []
-        for row in schedules:
-            if db.db_type == 'postgres':
-                task_id = row['task_id']
-                schedule_cron = row['schedule_cron']
-            else:
-                task_id = row[0]
-                schedule_cron = row[2]
+        for task_id, name, schedule_cron in schedules:
             crons.append({
                 "path": f"/api/cron/scheduled-update/{task_id}",
                 "schedule": schedule_cron
@@ -1498,7 +1314,7 @@
 
         with db.transaction() as conn:
             # Get execution history with metrics
-            cursor = _execute_query(conn, '''
+            cursor = conn.execute('''
                 SELECT
                     se.execution_id,
                     se.execution_time,
@@ -1527,59 +1343,33 @@
             executions = []
             for row in cursor.fetchall():
                 import json
-                if db.db_type == 'postgres':
-                    executions.append({
-                        'execution_id': row['execution_id'],
-                        'execution_time': str(row['execution_time']) if row['execution_time'] else None,
-                        'success': bool(row['success']),
-                        'error_message': row['error_message'],
-                        'log_id': row['log_id'],
-                        'update_date': str(row['update_date']) if row['update_date'] else None,
-                        'start_time': str(row['start_time']) if row['start_time'] else None,
-                        'end_time': str(row['end_time']) if row['end_time'] else None,
-                        'duration_seconds': row['duration_seconds'],
-                        'hearings_checked': row['hearings_checked'],
-                        'hearings_updated': row['hearings_updated'],
-                        'hearings_added': row['hearings_added'],
-                        'committees_updated': row['committees_updated'],
-                        'witnesses_updated': row['witnesses_updated'],
-                        'api_requests': row['api_requests'],
-                        'error_count': row['error_count'],
-                        'errors': json.loads(row['errors']) if isinstance(row['errors'], str) else (row['errors'] if row['errors'] else [])
-                    })
-                else:
-                    executions.append({
-                        'execution_id': row[0],
-                        'execution_time': row[1],
-                        'success': bool(row[2]),
-                        'error_message': row[3],
-                        'log_id': row[4],
-                        'update_date': row[5],
-                        'start_time': row[6],
-                        'end_time': row[7],
-                        'duration_seconds': row[8],
-                        'hearings_checked': row[9],
-                        'hearings_updated': row[10],
-                        'hearings_added': row[11],
-                        'committees_updated': row[12],
-                        'witnesses_updated': row[13],
-                        'api_requests': row[14],
-                        'error_count': row[15],
-                        'errors': json.loads(row[16]) if row[16] else []
-                    })
+                executions.append({
+                    'execution_id': row[0],
+                    'execution_time': row[1],
+                    'success': bool(row[2]),
+                    'error_message': row[3],
+                    'log_id': row[4],
+                    'update_date': row[5],
+                    'start_time': row[6],
+                    'end_time': row[7],
+                    'duration_seconds': row[8],
+                    'hearings_checked': row[9],
+                    'hearings_updated': row[10],
+                    'hearings_added': row[11],
+                    'committees_updated': row[12],
+                    'witnesses_updated': row[13],
+                    'api_requests': row[14],
+                    'error_count': row[15],
+                    'errors': json.loads(row[16]) if row[16] else []
+                })
 
             # Get total count
-            cursor = _execute_query(conn, '''
+            cursor = conn.execute('''
                 SELECT COUNT(*) FROM schedule_execution_logs
                 WHERE schedule_id = ?
             ''', (task_id,))
-<<<<<<< HEAD
-            result = cursor.fetchone()
-            total_count = result['count'] if db.db_type == 'postgres' else result[0]
-=======
             row = cursor.fetchone()
             total_count = row.get('count', row[0]) if hasattr(row, 'keys') else row[0]
->>>>>>> ec59979d
 
             return jsonify({
                 'executions': executions,
@@ -1609,10 +1399,10 @@
     try:
         # Get schedule configuration from database
         with db.transaction() as conn:
-            cursor = _execute_query(conn, '''
+            cursor = conn.execute('''
                 SELECT task_id, name, lookback_days, mode, components, is_active
                 FROM scheduled_tasks
-                WHERE task_id = ? AND is_active = TRUE
+                WHERE task_id = ? AND is_active = 1
             ''', (task_id,))
             row = cursor.fetchone()
 
@@ -1624,30 +1414,17 @@
 
             # Parse configuration
             import json as json_module
-            if db.db_type == 'postgres':
-                task_id_val = row['task_id']
-                name = row['name']
-                lookback_days = row['lookback_days']
-                mode = row['mode']
-                components_str = row['components']
-            else:
-                task_id_val = row[0]
-                name = row[1]
-                lookback_days = row[2]
-                mode = row[3]
-                components_str = row[4]
-
             try:
-                components = json_module.loads(components_str) if components_str else ['hearings', 'witnesses', 'committees']
+                components = json_module.loads(row[4]) if row[4] else ['hearings', 'witnesses', 'committees']
             except:
                 components = ['hearings', 'witnesses', 'committees']
 
             schedule_config = {
-                'task_id': task_id_val,
-                'schedule_name': name,
+                'task_id': row[0],
+                'schedule_name': row[1],
                 'congress': 119,
-                'lookback_days': lookback_days,
-                'update_mode': mode,
+                'lookback_days': row[2],
+                'update_mode': row[3],
                 'enabled_components': components,
             }
 
@@ -1670,7 +1447,7 @@
 
         # Update last run timestamp
         with db.transaction() as conn:
-            _execute_query(conn, '''
+            conn.execute('''
                 UPDATE scheduled_tasks
                 SET last_run_at = CURRENT_TIMESTAMP
                 WHERE task_id = ?
@@ -1678,27 +1455,22 @@
 
         # Get the log_id that was just created
         with db.transaction() as conn:
-            cursor = _execute_query(conn, '''
+            cursor = conn.execute('''
                 SELECT log_id FROM update_logs
                 WHERE schedule_id = ? AND trigger_source = 'test'
                 ORDER BY start_time DESC
                 LIMIT 1
             ''', (task_id,))
             row = cursor.fetchone()
-            log_id = row['log_id'] if db.db_type == 'postgres' and row else (row[0] if row else None)
+            log_id = row[0] if row else None
 
         # Create execution log entry
         if log_id:
             import json as json_module
             try:
                 with db.transaction() as conn:
-<<<<<<< HEAD
-                    _execute_query(conn, '''
-                        INSERT INTO schedule_execution_logs
-=======
                     conn.execute('''
                         INSERT OR IGNORE INTO schedule_execution_logs
->>>>>>> ec59979d
                         (schedule_id, log_id, execution_time, success, config_snapshot)
                         VALUES (?, ?, CURRENT_TIMESTAMP, 1, ?)
                     ''', (task_id, log_id, json_module.dumps(schedule_config)))
@@ -1743,10 +1515,10 @@
         limit = request.args.get('limit', 100, type=int)
         success_only = request.args.get('success_only', 'false').lower() == 'true'
 
-        success_filter = 'AND se.success = TRUE' if success_only else ''
-
-        with db.transaction() as conn:
-            cursor = _execute_query(conn, f'''
+        success_filter = 'AND se.success = 1' if success_only else ''
+
+        with db.transaction() as conn:
+            cursor = conn.execute(f'''
                 SELECT
                     se.execution_id,
                     se.schedule_id,
@@ -1770,36 +1542,20 @@
 
             executions = []
             for row in cursor.fetchall():
-                if db.db_type == 'postgres':
-                    executions.append({
-                        'execution_id': row['execution_id'],
-                        'schedule_id': row['schedule_id'],
-                        'schedule_name': row['schedule_name'],
-                        'execution_time': str(row['execution_time']) if row['execution_time'] else None,
-                        'success': bool(row['success']),
-                        'error_message': row['error_message'],
-                        'log_id': row['log_id'],
-                        'duration_seconds': row['duration_seconds'],
-                        'hearings_checked': row['hearings_checked'],
-                        'hearings_updated': row['hearings_updated'],
-                        'hearings_added': row['hearings_added'],
-                        'trigger_source': row['trigger_source']
-                    })
-                else:
-                    executions.append({
-                        'execution_id': row[0],
-                        'schedule_id': row[1],
-                        'schedule_name': row[2],
-                        'execution_time': row[3],
-                        'success': bool(row[4]),
-                        'error_message': row[5],
-                        'log_id': row[6],
-                        'duration_seconds': row[7],
-                        'hearings_checked': row[8],
-                        'hearings_updated': row[9],
-                        'hearings_added': row[10],
-                        'trigger_source': row[11]
-                    })
+                executions.append({
+                    'execution_id': row[0],
+                    'schedule_id': row[1],
+                    'schedule_name': row[2],
+                    'execution_time': row[3],
+                    'success': bool(row[4]),
+                    'error_message': row[5],
+                    'log_id': row[6],
+                    'duration_seconds': row[7],
+                    'hearings_checked': row[8],
+                    'hearings_updated': row[9],
+                    'hearings_added': row[10],
+                    'trigger_source': row[11]
+                })
 
             return jsonify({'executions': executions})
 
@@ -1810,34 +1566,45 @@
 
 # Helper functions
 
-def _execute_query(conn, query: str, params: tuple = None):
-    """
-    Execute a database query with proper cursor handling for both SQLite and Postgres
+def _build_cli_command(lookback_days: int, components: List[str], chamber: str, dry_run: bool, mode: str = 'incremental') -> List[str]:
+    """
+    Build CLI command from UI parameters
 
     Args:
-        conn: Database connection
-        query: SQL query string (use ? for SQLite, %s for Postgres)
-        params: Query parameters
-
-    Returns:
-        Cursor with results
-    """
-    if db.db_type == 'postgres':
-        import psycopg2.extras
-        # Convert ? placeholders to %s for Postgres
-        postgres_query = query.replace('?', '%s')
-        cursor = conn.cursor(cursor_factory=psycopg2.extras.RealDictCursor)
-        if params:
-            cursor.execute(postgres_query, params)
-        else:
-            cursor.execute(postgres_query)
-    else:
-        cursor = conn.cursor()
-        if params:
-            cursor.execute(query, params)
-        else:
-            cursor.execute(query)
-    return cursor
+        lookback_days: Number of days to look back
+        components: List of components to update
+        chamber: Chamber filter
+        dry_run: Whether to run in dry-run mode
+        mode: Update mode ('incremental' or 'full')
+
+    Returns:
+        Command as list of strings
+    """
+    # Base command
+    command = [
+        sys.executable,  # Use same Python interpreter
+        'cli.py',
+        'update',
+        'incremental',
+        '--congress', '119',
+        '--lookback-days', str(lookback_days),
+        '--mode', mode,
+        '--json-progress'
+    ]
+
+    # Add component flags (hearings is always included)
+    if components:
+        for component in components:
+            command.extend(['--components', component])
+
+    # Add dry-run flag if enabled
+    if dry_run:
+        command.append('--dry-run')
+
+    # Note: Chamber filtering would require additional CLI work
+    # For now, incremental updates process both chambers
+
+    return command
 
 
 def _get_hearing_changes(since_date: str, limit: int) -> List[Dict[str, Any]]:
@@ -1871,30 +1638,19 @@
                 LIMIT ?
             """
 
-            cursor = _execute_query(conn, query, (since_date, limit))
+            cursor = conn.execute(query, (since_date, limit))
             changes = []
 
             for row in cursor.fetchall():
-                if db.db_type == 'postgres':
-                    changes.append({
-                        'event_id': row['event_id'],
-                        'title': row['title'] or '(No title)',
-                        'chamber': row['chamber'],
-                        'hearing_date': str(row['hearing_date']) if row['hearing_date'] else None,
-                        'change_type': row['change_type'],
-                        'created_at': str(row['created_at']) if row['created_at'] else None,
-                        'updated_at': str(row['updated_at']) if row['updated_at'] else None
-                    })
-                else:
-                    changes.append({
-                        'event_id': row[0],
-                        'title': row[1] or '(No title)',
-                        'chamber': row[2],
-                        'hearing_date': row[3],
-                        'change_type': row[4],
-                        'created_at': row[5],
-                        'updated_at': row[6]
-                    })
+                changes.append({
+                    'event_id': row[0],
+                    'title': row[1] or '(No title)',
+                    'chamber': row[2],
+                    'hearing_date': row[3],
+                    'change_type': row[4],
+                    'created_at': row[5],
+                    'updated_at': row[6]
+                })
 
             return changes
 
