--- conflicted
+++ resolved
@@ -2,12 +2,12 @@
 Main pages blueprint - members, witnesses, and search
 """
 from flask import Blueprint, render_template, request
-from database.unified_manager import UnifiedDatabaseManager
+from database.manager import DatabaseManager
 
 main_pages_bp = Blueprint('main_pages', __name__)
 
-# Initialize database manager (auto-detects Postgres if POSTGRES_URL is set)
-db = UnifiedDatabaseManager()
+# Initialize database manager
+db = DatabaseManager()
 
 
 @main_pages_bp.route('/members')
@@ -31,7 +31,7 @@
                        ELSE 'House'
                    END as chamber
             FROM members m
-            LEFT JOIN committee_memberships cm ON m.member_id = cm.member_id AND cm.is_active = TRUE
+            LEFT JOIN committee_memberships cm ON m.member_id = cm.member_id AND cm.is_active = 1
             WHERE 1=1
         '''
         params = []
@@ -150,11 +150,7 @@
             query += ' AND wa.witness_type = ?'
             params.append(witness_type)
 
-<<<<<<< HEAD
-        query += ' GROUP BY w.witness_id, w.full_name, w.first_name, w.last_name, w.title, w.organization, wa.witness_type'
-=======
         query += ' GROUP BY w.witness_id, w.full_name, w.first_name, w.last_name, w.title, w.organization'
->>>>>>> ec59979d
 
         # Count total for pagination
         count_query = f"SELECT COUNT(*) FROM ({query}) as count_query"
@@ -242,7 +238,7 @@
                 FROM committee_memberships cm
                 JOIN committees c ON cm.committee_id = c.committee_id
                 LEFT JOIN committees pc ON c.parent_committee_id = pc.committee_id
-                WHERE cm.member_id = ? AND cm.is_active = TRUE
+                WHERE cm.member_id = ? AND cm.is_active = 1
                 ORDER BY c.chamber, COALESCE(pc.name, c.name), c.parent_committee_id IS NOT NULL, c.name
             ''', (member_id,))
             committees_raw = cursor.fetchall()
@@ -275,7 +271,7 @@
                 JOIN hearing_committees hc ON h.hearing_id = hc.hearing_id
                 JOIN committees c ON hc.committee_id = c.committee_id
                 JOIN committee_memberships cm ON c.committee_id = cm.committee_id
-                WHERE cm.member_id = ? AND cm.is_active = TRUE
+                WHERE cm.member_id = ? AND cm.is_active = 1
                 ORDER BY h.hearing_date DESC NULLS LAST
                 LIMIT 10
             ''', (member_id,))
@@ -314,7 +310,7 @@
                        c.name as primary_committee_name, c.committee_id as primary_committee_id
                 FROM witness_appearances wa
                 JOIN hearings h ON wa.hearing_id = h.hearing_id
-                LEFT JOIN hearing_committees hc ON h.hearing_id = hc.hearing_id AND hc.is_primary = TRUE
+                LEFT JOIN hearing_committees hc ON h.hearing_id = hc.hearing_id AND hc.is_primary = 1
                 LEFT JOIN committees c ON hc.committee_id = c.committee_id
                 WHERE wa.witness_id = ?
                 ORDER BY h.hearing_date DESC NULLS LAST, wa.appearance_order ASC
@@ -420,7 +416,7 @@
             cursor = conn.execute('''
                 SELECT h.hearing_id, h.title, h.hearing_date, c.name as committee_name
                 FROM hearings h
-                LEFT JOIN hearing_committees hc ON h.hearing_id = hc.hearing_id AND hc.is_primary = TRUE
+                LEFT JOIN hearing_committees hc ON h.hearing_id = hc.hearing_id AND hc.is_primary = 1
                 LEFT JOIN committees c ON hc.committee_id = c.committee_id
                 WHERE h.title LIKE ?
                 ORDER BY h.hearing_date DESC NULLS LAST
@@ -445,11 +441,7 @@
                 FROM witnesses w
                 LEFT JOIN witness_appearances wa ON w.witness_id = wa.witness_id
                 WHERE w.full_name LIKE ? OR w.organization LIKE ?
-<<<<<<< HEAD
-                GROUP BY w.witness_id, w.full_name, w.organization, wa.witness_type
-=======
                 GROUP BY w.witness_id, w.full_name, w.organization
->>>>>>> ec59979d
                 ORDER BY w.full_name
                 LIMIT 10
             ''', (search_term, search_term))
