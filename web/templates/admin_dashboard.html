--- conflicted
+++ resolved
@@ -1,19 +1,3 @@
-<<<<<<< HEAD
-{% extends "hearing_base.html" %}
-
-{% block title %}Admin Dashboard{% endblock %}
-
-{% block head_style %}
-<!-- Admin Dashboard CSS -->
-<link rel="stylesheet" href="{{ url_for('static', filename='admin/admin.css') }}">
-{% endblock %}
-
-{% block content %}
-<!-- Admin Dashboard Content -->
-<div class="container" style="max-width: 1200px; margin: 0 auto; padding: 0 3rem;">
-<div class="admin-content">
-<div class="row mb-4">
-=======
 {% extends "admin_base.html" %}
 
 {% block title %}Admin Dashboard - System Monitoring{% endblock %}
@@ -158,7 +142,6 @@
 
 {% block content %}
 <div class="row">
->>>>>>> ec59979d
     <div class="col-12">
         <h1 class="mb-4">
             <i class="fas fa-tachometer-alt me-3"></i>
@@ -439,8 +422,6 @@
     </div>
 </div>
 
-</div><!-- .admin-content -->
-</div><!-- .container -->
 {% endblock %}
 
 {% block scripts %}
